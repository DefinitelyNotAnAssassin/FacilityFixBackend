--- conflicted
+++ resolved
@@ -6,12 +6,9 @@
 from app.services.ai_integration_service import AIIntegrationService
 from app.services.concern_slip_id_service import concern_slip_id_service
 from app.services.notification_manager import NotificationManager
-<<<<<<< HEAD
 from app.services.file_storage_service import file_storage_service
 from fastapi import UploadFile
-=======
 from app.services.user_id_service import UserIdService
->>>>>>> 07198d60
 import uuid
 import logging
 from firebase_admin import credentials, firestore
@@ -20,7 +17,7 @@
 
 UserIdService = UserIdService()
 class ConcernSlipService:
-    def __init__(self):
+    def __init__(self):fetch
         self.db = DatabaseService()
         self.ai_service = AIIntegrationService()
         self.notification_manager = NotificationManager()
@@ -143,13 +140,11 @@
         
         slips = []
         
-<<<<<<< HEAD
         for slip in concern_data:
             curr = slip._data  # transform DocumentSnapshot from class to dict
             curr = ConcernSlip(**curr)  # feed to the model
             
             if curr:
-=======
         slips = [] 
         
         for slip in concern_data: 
@@ -171,7 +166,6 @@
                 print("Reported By:", curr["reported_by"])
                 
                 curr = ConcernSlip(**curr) # feed to the model
->>>>>>> 07198d60
                 slips.append(curr)
             else:
                 continue
@@ -405,11 +399,8 @@
         Status will be set to 'sent' and the concern slip will be ready for job service or work order creation.
         """
         concern = await self.get_concern_slip(concern_slip_id)
-<<<<<<< HEAD
         success, staff_id, error = await database_service.get_document("users", assessed_by)
-=======
         (success, staff_id, error) = await database_service.get_document("users", assessed_by)
->>>>>>> 07198d60
         
         if not concern:
             raise ValueError("Concern slip not found")
@@ -672,7 +663,7 @@
             # Delete file from storage
             success = await file_storage_service.delete_file(
                 file_id=file_id,
-                user_id=user_id
+                user_id=user_id"
             )
             
             if success:
@@ -697,4 +688,5 @@
             
         except Exception as e:
             logger.error(f"❌ Failed to delete attachment: {str(e)}")
-            raise Exception(f"Failed to delete attachment: {str(e)}")+            raise Exception(f"Failed to delete attachment: {str(e)}")
+        return ConcernSlip(**updated_concern)