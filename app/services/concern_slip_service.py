from typing import List, Optional
from datetime import datetime
from app.models.database_models import ConcernSlip, Notification
from app.database.database_service import DatabaseService, database_service
from app.database.collections import COLLECTIONS
from app.services.ai_integration_service import AIIntegrationService
from app.services.concern_slip_id_service import concern_slip_id_service
from app.services.notification_manager import NotificationManager
from app.services.file_storage_service import file_storage_service
from fastapi import UploadFile
import uuid
import logging
from firebase_admin import credentials, firestore

logger = logging.getLogger(__name__)

class ConcernSlipService:
    def __init__(self):
        self.db = DatabaseService()
        self.ai_service = AIIntegrationService()
        self.notification_manager = NotificationManager()

    async def create_concern_slip(self, reported_by: str, concern_data: dict) -> ConcernSlip:
        """Create a new concern slip - the entry point for repair/maintenance issues"""

        # Fetch reporter profile from Firestore
        success, user_profile, error = await database_service.get_document(
            COLLECTIONS['users'], reported_by
        )
        if not success or not user_profile:
            raise ValueError("Reporter profile not found")

        if user_profile.get("role") != "tenant":
            raise ValueError("Only tenants can submit concern slips")

        concern_slip_id = str(uuid.uuid4())
        formatted_id = await concern_slip_id_service.generate_concern_slip_id()

        concern_slip_data = {
            "id": concern_slip_id,
            "formatted_id": formatted_id,
            "reported_by": reported_by,
            "title": concern_data["title"],
            "description": concern_data["description"],
            "location": concern_data["location"],
            "category": "pending_ai_analysis",
            "priority": "pending_ai_analysis",
            "unit_id": concern_data.get("unit_id"),
            "attachments": concern_data.get("attachments", []),
            "status": "pending",
            "created_at": datetime.utcnow(),
            "updated_at": datetime.utcnow(),
            "ai_processed": False,
            "original_description": concern_data["description"],
            "processed_description": None,
            "detected_language": None,
            "translation_applied": False
        }

        success, doc_id, error = await self.db.create_document("concern_slips", concern_slip_data, concern_slip_id)
        if not success:
            raise Exception(f"Failed to create concern slip: {error}")

        try:
            logger.info(f"Starting AI processing for concern slip {concern_slip_id}")
            ai_result = await self.ai_service.process_concern_description(
                concern_data["description"], 
                concern_slip_id
            )
            
            ai_updates = {
                "category": ai_result.category,
                "priority": ai_result.urgency,
                "ai_processed": True,
                "processed_description": ai_result.processed_text,
                "detected_language": ai_result.detected_language,
                "translation_applied": ai_result.translated,
                "ai_confidence_scores": ai_result.confidence_scores,
                "ai_processing_timestamp": ai_result.processing_timestamp.isoformat(),
                "updated_at": datetime.utcnow()
            }
            
            success, error = await self.db.update_document("concern_slips", concern_slip_id, ai_updates)
            if success:
                logger.info(f"AI processing completed for concern {concern_slip_id}: {ai_result.category}/{ai_result.urgency}")
                concern_slip_data.update(ai_updates)
            else:
                logger.error(f"Failed to update concern slip with AI results: {error}")
                
        except Exception as e:
            logger.error(f"AI processing failed for concern {concern_slip_id}: {str(e)}")
            await self.db.update_document("concern_slips", concern_slip_id, {
                "ai_processed": False,
                "ai_processing_error": str(e),
                "category": concern_data.get("category", "uncategorized"),
                "priority": concern_data.get("priority", "medium"),
                "updated_at": datetime.utcnow()
            })

        # Send notification to admins about new concern slip
        await self.notification_manager.notify_concern_slip_submitted(
            concern_slip_id=concern_slip_id,
            title=concern_slip_data['title'],
            reported_by=reported_by,
            category=concern_slip_data.get('category', 'uncategorized'),
            priority=concern_slip_data.get('priority', 'medium'),
            location=concern_slip_data['location']
        )

        return ConcernSlip(**concern_slip_data)

    async def get_concern_slip(self, concern_slip_id: str) -> Optional[ConcernSlip]:
        """Get concern slip by ID"""
        success, concern_data, error = await self.db.get_document("concern_slips", concern_slip_id)
        
        if not success or not concern_data:
            success, results, error = await self.db.query_documents("concern_slips", [("id", "==", concern_slip_id)])
            if not success or not results:
                return None
            concern_data = results[0]
        
        return ConcernSlip(**concern_data)

    async def get_concern_slip_by_formatted_id(self, concern_slip_id: str) -> Optional[ConcernSlip]:
        """Get concern slip by ID"""
        
        success, results, error = await self.db.query_documents("concern_slips", [("formatted_id", "==", concern_slip_id)])
        if not success or not results:
            return None
        concern_data = results[0]
        return ConcernSlip(**concern_data)

    async def get_all_concern_slips(self, isStaff=False, current_user={}) -> Optional[ConcernSlip]:
        """Get all concern slips"""
        db = firestore.client()
        concern_data = db.collection("concern_slips")
        concern_data = concern_data.stream()
        
        slips = []
        
        for slip in concern_data:
            curr = slip._data  # transform DocumentSnapshot from class to dict
            curr = ConcernSlip(**curr)  # feed to the model
            
            if curr:
                slips.append(curr)
            else:
                continue
        
        return slips

    async def get_ai_processing_history(self, concern_slip_id: str) -> Optional[dict]:
        """Get AI processing history for a concern slip"""
        try:
            return await self.ai_service.get_processing_history(concern_slip_id)
        except Exception as e:
            logger.error(f"Failed to get AI processing history: {str(e)}")
            return None

    async def reprocess_with_ai(self, concern_slip_id: str, force_translate: bool = False) -> bool:
        """Reprocess a concern slip with AI (admin function)"""
        try:
            concern = await self.get_concern_slip(concern_slip_id)
            if not concern:
                raise ValueError("Concern slip not found")
            
            ai_result = await self.ai_service.process_concern_description(
                concern.original_description or concern.description,
                concern_slip_id,
                force_translate=force_translate
            )
            
            ai_updates = {
                "category": ai_result.category,
                "priority": ai_result.urgency,
                "ai_processed": True,
                "processed_description": ai_result.processed_text,
                "detected_language": ai_result.detected_language,
                "translation_applied": ai_result.translated,
                "ai_confidence_scores": ai_result.confidence_scores,
                "ai_processing_timestamp": ai_result.processing_timestamp.isoformat(),
                "updated_at": datetime.utcnow(),
                "ai_reprocessed": True,
                "ai_reprocessed_at": datetime.utcnow().isoformat()
            }
            
            success, error = await self.db.update_document("concern_slips", concern_slip_id, ai_updates)
            if success:
                logger.info(f"AI reprocessing completed for concern {concern_slip_id}")
                return True
            else:
                logger.error(f"Failed to update concern slip after reprocessing: {error}")
                return False
                
        except Exception as e:
            logger.error(f"AI reprocessing failed for concern {concern_slip_id}: {str(e)}")
            return False

    async def get_concern_slips_by_tenant(self, tenant_id: str) -> List[ConcernSlip]:
        """Get all concern slips submitted by a tenant"""
        success, concerns, error = await self.db.query_documents("concern_slips", [("reported_by", "==", tenant_id)])
        
        if not success or not concerns:
            return []
        
        return [ConcernSlip(**concern) for concern in concerns]

    async def get_concern_slips_by_status(self, status: str) -> List[ConcernSlip]:
        """Get all concern slips with specific status"""
        success, concerns, error = await self.db.query_documents("concern_slips", [("status", "==", status)])
        
        if not success or not concerns:
            return []
        
        return [ConcernSlip(**concern) for concern in concerns]

    async def get_pending_concern_slips(self) -> List[ConcernSlip]:
        """Get all pending concern slips awaiting evaluation"""
        success, concerns, error = await self.db.query_documents("concern_slips", [("status", "==", "pending")])
        
        if not success or not concerns:
            return []
        
        return [ConcernSlip(**concern) for concern in concerns]

    async def get_approved_concern_slips(self) -> List[ConcernSlip]:
        """Get all approved concern slips ready for resolution"""
        success, concerns, error = await self.db.query_documents("concern_slips", [("status", "==", "approved")])
        
        if not success or not concerns:
            return []
        
        return [ConcernSlip(**concern) for concern in concerns]

    async def evaluate_concern_slip(
        self,
        concern_slip_id: str,
        evaluated_by: str,
        evaluation_data: dict
    ) -> ConcernSlip:
        """Evaluate concern slip (Admin only) - approve or reject"""
        concern = await self.get_concern_slip(concern_slip_id)
        if not concern:
            raise ValueError("Concern slip not found")
        
        if concern.status not in ["pending", "assessed"]:
            raise ValueError(f"Cannot evaluate concern slip with status: {concern.status}")
        
        # Verify evaluator is admin
        success, admin_profile, error = await self.db.get_document("user_profiles", evaluated_by)
        if not success or not admin_profile or admin_profile.get("role") != "admin":
            raise ValueError("Only admins can evaluate concern slips")
        
        update_data = {
            "status": evaluation_data.get("status"),  # approved or rejected
            "urgency_assessment": evaluation_data.get("urgency_assessment"),
            "resolution_type": evaluation_data.get("resolution_type"),  # job_service or work_permit
            "admin_notes": evaluation_data.get("admin_notes"),
            "evaluated_by": evaluated_by,
            "evaluated_at": datetime.utcnow(),
            "updated_at": datetime.utcnow()
        }
        
        success, error = await self.db.update_document("concern_slips", concern_slip_id, update_data)
        if not success:
            raise Exception(f"Failed to evaluate concern slip: {error}")
        
        # Send notification to tenant about evaluation
        await self.notification_manager.notify_concern_slip_evaluated(
            concern_slip_id=concern_slip_id,
            title=concern.title,
            tenant_id=concern.reported_by,
            status=evaluation_data.get("status"),
            resolution_type=evaluation_data.get("resolution_type"),
            admin_notes=evaluation_data.get("admin_notes")
        )
        
        return await self.get_concern_slip(concern_slip_id)

    async def assign_staff_for_assessment(
        self, 
        concern_slip_id: str, 
        assigned_to: str,
        assigned_by: str
    ) -> ConcernSlip:
        """Assign a staff member to assess a concern slip"""
        logger.info(f"[v0] Starting staff assignment - concern_slip_id: {concern_slip_id}, assigned_to: {assigned_to}, assigned_by: {assigned_by}")
        
        concern = await self.get_concern_slip(concern_slip_id)
        if not concern:
            logger.error(f"[v0] Concern slip not found: {concern_slip_id}")
            raise ValueError("Concern slip not found")
        
        logger.info(f"[v0] Concern slip found - status: {concern.status}")
        
        if concern.status not in ["pending", "evaluated"]:
            logger.error(f"[v0] Invalid status for assignment: {concern.status}")
            raise ValueError(f"Cannot assign staff to concern slip with status: {concern.status}")
        
        logger.info(f"[v0] Checking staff member in 'users' collection: {assigned_to}")
        success, staff_profile, error = await self.db.query_documents("users", [("user_id", "==", assigned_to)])
        staff_profile = staff_profile[0] if success and staff_profile else None
        logger.info(f"[v0] Users collection query - success: {success}, profile found: {staff_profile is not None}, error: {error}")
        
        if staff_profile:
            logger.info(f"[v0] Staff profile from users: {staff_profile}")
        
        if not success or not staff_profile:
            # Try user_profiles collection as fallback
            logger.info(f"[v0] Trying 'user_profiles' collection as fallback")
            success, staff_profile, error = await self.db.get_document("user_profiles", assigned_to)
            logger.info(f"[v0] User_profiles collection query - success: {success}, profile found: {staff_profile is not None}, error: {error}")
            
            if staff_profile:
                logger.info(f"[v0] Staff profile from user_profiles: {staff_profile}")
        
        if not success or not staff_profile:
            logger.error(f"[v0] Staff member not found in either collection: {assigned_to}")
            raise ValueError(f"Staff member not found: {assigned_to}")
        
        staff_role = staff_profile.get("role")
        logger.info(f"[v0] Staff role from profile: {staff_role}")
        
        if staff_role != "staff":
            logger.error(f"[v0] User is not a staff member - role: {staff_role}")
            raise ValueError(f"Assigned user must be a staff member (current role: {staff_role})")
        
        logger.info(f"[v0] Staff verification successful - proceeding with assignment")
        
        update_data = {
            "assigned_to": assigned_to,
            "assigned_at": datetime.utcnow(),
            "status": "assigned",
            "updated_at": datetime.utcnow()
        }
        
        logger.info(f"[v0] Updating concern slip with data: {update_data}")
        success, error = await self.db.update_document("concern_slips", concern_slip_id, update_data)
        
        if not success:
            logger.error(f"[v0] Failed to update concern slip: {error}")
            raise Exception(f"Failed to assign staff: {error}")
        
        logger.info(f"[v0] Concern slip updated successfully")
        
        # Send notification to staff about assignment
        await self.notification_manager.notify_concern_slip_assigned(
            concern_slip_id=concern_slip_id,
            title=concern.title,
            staff_id=assigned_to,
            assigned_by=assigned_by,
            category=concern.category,
            priority=concern.priority,
            location=concern.location
        )
        
        logger.info(f"[v0] Staff assignment completed successfully")
        
        # Get updated concern slip
        return await self.get_concern_slip(concern_slip_id)

    async def submit_staff_assessment(
        self,
        concern_slip_id: str,
        assessed_by: str,
        assessment: str,
        recommendation: str,
        resolution_type: str,
        attachments: List[str] = []
    ) -> ConcernSlip:
        """Staff submits assessment and recommendation"""
        concern = await self.get_concern_slip(concern_slip_id)
<<<<<<< HEAD
        success, staff_id, error = await database_service.get_document("users", assessed_by)
        
=======
        (success, staff_id, error) = await database_service.get_document("users", assessed_by)




>>>>>>> c778e8e5
        if not concern:
            raise ValueError("Concern slip not found")

        if concern.status != "assigned":
            raise ValueError(f"Cannot submit assessment for concern slip with status: {concern.status}")

        if concern.assigned_to != staff_id.get('staff_id'):
            raise ValueError("Only the assigned staff member can submit assessment")

        # Validate resolution type
        if resolution_type not in ["job_service", "work_order"]:
            raise ValueError(f"Invalid resolution type: {resolution_type}. Must be 'job_service' or 'work_order'")

        update_data = {
            "staff_assessment": assessment,
            "staff_recommendation": recommendation,
            "assessment_attachments": attachments,
            "assessed_by": staff_id.get('staff_id'),
            "assessed_at": datetime.utcnow(),
            "resolution_type": resolution_type,
            "status": "sent",
            "updated_at": datetime.utcnow()
        }

        success, error = await self.db.update_document("concern_slips", concern_slip_id, update_data)
        if not success:
            raise Exception(f"Failed to submit assessment: {error}")

        # Send notification to admins about completed assessment
        await self.notification_manager.notify_concern_slip_assessed(
            concern_slip_id=concern_slip_id,
            title=concern.title,
            staff_id=staff_id.get('staff_id'),
            assessment=assessment,
            recommendation=recommendation
        )

        return await self.get_concern_slip(concern_slip_id)

    async def set_resolution_type(
        self,
        concern_slip_id: str,
        resolution_type: str,
        admin_user_id: str,
        admin_notes: Optional[str] = None
    ) -> ConcernSlip:
        """Admin sets resolution type for assessed concern slip (job_service or work_order)"""
        concern = await self.get_concern_slip_by_formatted_id(concern_slip_id)
        if not concern:
            raise ValueError("Concern slip not found")
        
        if concern.status != "assessed":
            raise ValueError(f"Cannot set resolution type for concern slip with status: {concern.status}")
        
        # Validate resolution type
        if resolution_type not in ["job_service", "work_order"]:
            raise ValueError(f"Invalid resolution type: {resolution_type}. Must be 'job_service' or 'work_order'")
        
        # Verify admin role
        success, admin_profile, error = await self.db.get_document("users", admin_user_id)
        if not success or not admin_profile or admin_profile.get("role") != "admin":
            raise ValueError("Only admins can set resolution type")
        
        update_data = {
            "resolution_type": resolution_type,
            "resolution_set_by": admin_user_id,
            "resolution_set_at": datetime.utcnow(),
            "status": "sent",
            "updated_at": datetime.utcnow()
        }
        
        if admin_notes:
            update_data["admin_notes"] = admin_notes
        
        success, error = await self.db.update_document("concern_slips", concern.id, update_data)
        if not success:
            raise Exception(f"Failed to set resolution type: {error}")
        
        # Send notification to tenant about resolution type
        await self.notification_manager.notify_concern_slip_resolution_set(
            concern_slip_id=concern_slip_id,
            title=concern.title,
            tenant_id=concern.reported_by,
            resolution_type=resolution_type,
            admin_notes=admin_notes
        )
        
        return await self.get_concern_slip_by_formatted_id(concern_slip_id)

    async def return_to_tenant(
        self,
        concern_slip_id: str,
        returned_by: str
    ) -> ConcernSlip:
        """Admin returns assessed concern slip to tenant"""
        concern = await self.get_concern_slip(concern_slip_id)
        if not concern:
            raise ValueError("Concern slip not found")
        
        if concern.status != "assessed":
            raise ValueError(f"Cannot return concern slip with status: {concern.status}")
        
        update_data = {
            "status": "returned_to_tenant",
            "returned_to_tenant_at": datetime.utcnow(),
            "updated_at": datetime.utcnow()
        }
        
        success, error = await self.db.update_document("concern_slips", concern_slip_id, update_data)
        if not success:
            raise Exception(f"Failed to return to tenant: {error}")
        
        # Send notification to tenant about return
        await self.notification_manager.notify_concern_slip_returned_to_tenant(
            concern_slip_id=concern_slip_id,
            title=concern.title,
            tenant_id=concern.reported_by,
            assessment=concern.staff_assessment,
            recommendation=concern.staff_recommendation
        )
        
        return await self.get_concern_slip(concern_slip_id)

    async def get_concern_slips_by_staff(self, user_id) -> List[ConcernSlip]:
        """Get all concern slips assigned to a staff member"""
        success, current_user, error = await database_service.get_document("users", user_id)
        staff_id = current_user.get('staff_id')
        
        success, concerns, error = await self.db.query_documents(
            "concern_slips", 
            [("assigned_to", "==", staff_id)]
        )
        
        if not success:
            logger.error(f"[v0] Failed to query concern slips for staff {staff_id}: {error}")
            return []
        
        if not concerns:
            logger.info(f"[v0] No concern slips found for staff {staff_id}")
            return []
        
        logger.info(f"[v0] Found {len(concerns)} concern slips for staff {staff_id}")
        concern_slip_objects = [ConcernSlip(**concern) for concern in concerns]
        
        # Sort by creation date (latest first)
        concern_slip_objects.sort(key=lambda slip: slip.created_at, reverse=True)
        
        return concern_slip_objects

    async def update_concern_slip_status(self, concern_slip_id: str, status: str, updated_by: str, notes: Optional[str] = None) -> ConcernSlip:
        """Update concern slip status"""
        
        # Verify concern slip exists
        success, concern_slip, error = await self.db.get_document("concern_slips", concern_slip_id)
        if not success or not concern_slip:
            raise ValueError("Concern slip not found")

        update_data = {
            "status": status,
            "updated_by": updated_by,
            "updated_at": datetime.utcnow()
        }
        
        if notes:
            update_data["notes"] = notes

        await self.db.update_document("concern_slips", concern_slip_id, update_data)

        # Get updated concern slip
        success, updated_concern, error = await self.db.get_document("concern_slips", concern_slip_id)
        if not success or not updated_concern:
            raise ValueError("Failed to retrieve updated concern slip")
        return ConcernSlip(**updated_concern)

    async def upload_attachment(
        self,
        concern_slip_id: str,
        file: UploadFile,
        uploaded_by: str
    ) -> dict:
        """Upload an attachment to a concern slip"""
        try:
            # Upload file to Firebase Storage
            file_metadata = await file_storage_service.upload_file(
                file=file,
                entity_type="concern_slips",
                entity_id=concern_slip_id,
                uploaded_by=uploaded_by,
                file_type="any",
                description=f"Attachment for concern slip {concern_slip_id}"
            )
            
            # Update concern slip with new attachment reference
            concern = await self.get_concern_slip(concern_slip_id)
            if concern:
                current_attachments = concern.attachments or []
                current_attachments.append(file_metadata['id'])
                
                await self.db.update_document(
                    "concern_slips",
                    concern_slip_id,
                    {
                        "attachments": current_attachments,
                        "updated_at": datetime.utcnow()
                    }
                )
            
            logger.info(f"✅ Attachment uploaded for concern slip {concern_slip_id}")
            return file_metadata
            
        except Exception as e:
            logger.error(f"❌ Failed to upload attachment: {str(e)}")
            raise Exception(f"Failed to upload attachment: {str(e)}")
    
    async def list_attachments(
        self,
        concern_slip_id: str,
        user_id: str
    ) -> List[dict]:
        """List all attachments for a concern slip"""
        try:
            attachments = await file_storage_service.list_files(
                entity_type="concern_slips",
                entity_id=concern_slip_id,
                user_id=user_id
            )
            return attachments
        except Exception as e:
            logger.error(f"❌ Failed to list attachments: {str(e)}")
            raise Exception(f"Failed to list attachments: {str(e)}")
    
    async def get_attachment_url(
        self,
        concern_slip_id: str,
        file_id: str,
        user_id: str
    ) -> str:
        """Get signed URL for an attachment"""
        try:
            signed_url = await file_storage_service.get_file_url(
                file_id=file_id,
                user_id=user_id,
                expiration_hours=24
            )
            return signed_url
        except Exception as e:
            logger.error(f"❌ Failed to get attachment URL: {str(e)}")
            raise Exception(f"Failed to get attachment URL: {str(e)}")
    
    async def delete_attachment(
        self,
        concern_slip_id: str,
        file_id: str,
        user_id: str
    ) -> bool:
        """Delete an attachment from a concern slip"""
        try:
            # Delete file from storage
            success = await file_storage_service.delete_file(
                file_id=file_id,
                user_id=user_id
            )
            
            if success:
                # Remove attachment reference from concern slip
                concern = await self.get_concern_slip(concern_slip_id)
                if concern:
                    current_attachments = concern.attachments or []
                    if file_id in current_attachments:
                        current_attachments.remove(file_id)
                        
                        await self.db.update_document(
                            "concern_slips",
                            concern_slip_id,
                            {
                                "attachments": current_attachments,
                                "updated_at": datetime.utcnow()
                            }
                        )
            
            logger.info(f"✅ Attachment deleted from concern slip {concern_slip_id}")
            return success
            
        except Exception as e:
            logger.error(f"❌ Failed to delete attachment: {str(e)}")
            raise Exception(f"Failed to delete attachment: {str(e)}")<|MERGE_RESOLUTION|>--- conflicted
+++ resolved
@@ -370,16 +370,8 @@
     ) -> ConcernSlip:
         """Staff submits assessment and recommendation"""
         concern = await self.get_concern_slip(concern_slip_id)
-<<<<<<< HEAD
         success, staff_id, error = await database_service.get_document("users", assessed_by)
         
-=======
-        (success, staff_id, error) = await database_service.get_document("users", assessed_by)
-
-
-
-
->>>>>>> c778e8e5
         if not concern:
             raise ValueError("Concern slip not found")
 
