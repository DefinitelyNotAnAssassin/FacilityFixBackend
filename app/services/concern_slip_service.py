from typing import List, Optional
from datetime import datetime
from app.models.database_models import ConcernSlip, Notification
from app.database.database_service import DatabaseService, database_service
from app.database.collections import COLLECTIONS
from app.services.ai_integration_service import AIIntegrationService
from app.services.concern_slip_id_service import concern_slip_id_service
from app.services.notification_manager import NotificationManager
from app.services.file_storage_service import file_storage_service
from fastapi import UploadFile
from app.services.user_id_service import UserIdService
import uuid
import logging
from firebase_admin import credentials, firestore

logger = logging.getLogger(__name__)

UserIdService = UserIdService()
class ConcernSlipService:
    def __init__(self):
        self.db = DatabaseService()
        self.ai_service = AIIntegrationService()
        self.notification_manager = NotificationManager()

    async def create_concern_slip(self, reported_by: str, concern_data: dict) -> ConcernSlip:
        """Create a new concern slip - the entry point for repair/maintenance issues"""

        # Fetch reporter profile from Firestore
        success, user_profile, error = await database_service.get_document(
            COLLECTIONS['users'], reported_by
        )
        if not success or not user_profile:
            raise ValueError("Reporter profile not found")

        if user_profile.get("role") != "tenant":
            raise ValueError("Only tenants can submit concern slips")

        concern_slip_id = str(uuid.uuid4())
        formatted_id = await concern_slip_id_service.generate_concern_slip_id()

        concern_slip_data = {
            "id": concern_slip_id,
            "formatted_id": formatted_id,
            "reported_by": reported_by,
            "title": concern_data["title"],
            "description": concern_data["description"],
            "location": concern_data["location"],
            "schedule_availability": concern_data.get("schedule_availability"),
            "category": "pending_ai_analysis",
            "priority": "pending_ai_analysis",
            "unit_id": concern_data.get("unit_id"),
            "attachments": concern_data.get("attachments", []),
            "status": "pending",
            "created_at": datetime.utcnow(),
            "updated_at": datetime.utcnow(),
            "ai_processed": False,
            "original_description": concern_data["description"],
            "processed_description": None,
            "detected_language": None,
            "translation_applied": False
        }

        success, doc_id, error = await self.db.create_document("concern_slips", concern_slip_data, concern_slip_id)
        if not success:
            raise Exception(f"Failed to create concern slip: {error}")

        try:
            logger.info(f"Starting AI processing for concern slip {concern_slip_id}")
            ai_result = await self.ai_service.process_concern_description(
                concern_data["description"], 
                concern_slip_id
            )
            
            ai_updates = {
                "category": ai_result.category,
                "priority": ai_result.urgency,
                "ai_processed": True,
                "processed_description": ai_result.processed_text,
                "detected_language": ai_result.detected_language,
                "translation_applied": ai_result.translated,
                "ai_confidence_scores": ai_result.confidence_scores,
                "ai_processing_timestamp": ai_result.processing_timestamp.isoformat(),
                "updated_at": datetime.utcnow()
            }
            
            success, error = await self.db.update_document("concern_slips", concern_slip_id, ai_updates)
            if success:
                logger.info(f"AI processing completed for concern {concern_slip_id}: {ai_result.category}/{ai_result.urgency}")
                concern_slip_data.update(ai_updates)
            else:
                logger.error(f"Failed to update concern slip with AI results: {error}")
                
        except Exception as e:
            logger.error(f"AI processing failed for concern {concern_slip_id}: {str(e)}")
            await self.db.update_document("concern_slips", concern_slip_id, {
                "ai_processed": False,
                "ai_processing_error": str(e),
                "category": concern_data.get("category", "uncategorized"),
                "priority": concern_data.get("priority", ""),
                "updated_at": datetime.utcnow()
            })

        # Send notification to admins about new concern slip
        await self.notification_manager.notify_concern_slip_submitted(
            concern_slip_id=concern_slip_id,
            title=concern_slip_data['title'],
            reported_by=reported_by,
            category=concern_slip_data.get('category', 'uncategorized'),
            priority=concern_slip_data.get('priority', ''),
            location=concern_slip_data['location']
        )

        # Send acknowledgment notification to tenant
        await self.notification_manager.notify_concern_slip_created_to_tenant(
            concern_slip_id=concern_slip_id,
            title=concern_slip_data['title'],
            tenant_id=reported_by,
            category=concern_slip_data.get('category', 'uncategorized'),
            priority=concern_slip_data.get('priority', ''),
            location=concern_slip_data['location'],
            description=concern_data.get('description')
        )

        return ConcernSlip(**concern_slip_data)

    async def get_concern_slip(self, concern_slip_id: str) -> Optional[ConcernSlip]:
        """Get concern slip by ID (supports both UUID and formatted ID like CS-2025-00001)"""
        # First try direct lookup by UUID
        success, concern_data, error = await self.db.get_document("concern_slips", concern_slip_id)
        filtered_attachments = [] 
        
        attachments = await database_service.query_documents("file_attachments", [("entity_id", "==", concern_slip_id)])
        if attachments and len(attachments) > 1:
            for attachment in attachments[1]:
                filtered_attachments.append(attachment.get('download_url', ''))

        if concern_data and isinstance(concern_data, dict):
            concern_data['attachments'] = filtered_attachments

        
        if not success or not concern_data:
            success, results, error = await self.db.query_documents("concern_slips", [("id", "==", concern_slip_id)])
            if success and results and len(results) > 0:
                concern_data = results[0]
        
        if not success or not concern_data:
            logger.info(f"[v0] Trying formatted_id lookup for: {concern_slip_id}")
            success, results, error = await self.db.query_documents("concern_slips", [("formatted_id", "==", concern_slip_id)])
            if success and results and len(results) > 0:
                concern_data = results[0]
                logger.info(f"[v0] Found concern slip by formatted_id: {concern_slip_id}")
        
        if not concern_data:
            logger.error(f"[ERROR] Concern slip not found in any collection: {concern_slip_id}")
            return None
        
        if "id" not in concern_data or not concern_data.get("id"):
            logger.warning(f"[v0] Concern slip missing internal 'id' field, will use formatted_id: {concern_data.get('formatted_id')}")
            concern_data["id"] = concern_data.get("formatted_id", concern_slip_id)
        
        # Enrich assigned staff profile so frontend can show staff name when assigned
        try:
            if concern_data and isinstance(concern_data, dict):
                assigned_to = concern_data.get('assigned_to')
                if assigned_to:
                    # Try staff lookup by staff_id first, then by user_id
                    staff_profile = None
                    try:
                        staff_profile = await UserIdService.get_staff_profile_from_staff_id(assigned_to)
                    except Exception:
                        staff_profile = None

                    if not staff_profile:
                        try:
                            staff_profile = await UserIdService.get_user_profile(assigned_to)
                        except Exception:
                            staff_profile = None

                    if staff_profile:
                        concern_data['staff_profile'] = {
                            'staff_id': getattr(staff_profile, 'staff_id', None),
                            'first_name': getattr(staff_profile, 'first_name', None),
                            'last_name': getattr(staff_profile, 'last_name', None),
                            'full_name': f"{getattr(staff_profile, 'first_name', '')} {getattr(staff_profile, 'last_name', '')}".strip()
                        }

        except Exception as e:
            logger.debug(f"Failed to enrich staff profile for concern {concern_slip_id}: {e}")

        return ConcernSlip(**concern_data)

    async def get_concern_slip_by_formatted_id(self, concern_slip_id: str) -> Optional[ConcernSlip]:
        """Get concern slip by ID"""
        
        success, results, error = await self.db.query_documents("concern_slips", [("formatted_id", "==", concern_slip_id)])
        if not success or not results:
            return None
        concern_data = results[0]
        return ConcernSlip(**concern_data)

    async def get_all_concern_slips(self, isStaff=False, current_user={}) -> Optional[ConcernSlip]:
        """Get all concern slips"""
        db = firestore.client()
        concern_data = db.collection("concern_slips")
        concern_data = concern_data.stream()
        
        slips = []


        for slip in concern_data: 
            curr = slip._data  # transform DocumentSnapshot from class to dict 
            # Enrich assigned staff info for any assigned slip so frontend list can show staff name
            assigned_to = curr.get('assigned_to')
            if assigned_to:
                staff_profile_obj = None
                try:
                    staff_profile_obj = await UserIdService.get_staff_profile_from_staff_id(assigned_to)
                except Exception:
                    staff_profile_obj = None

                if not staff_profile_obj:
                    try:
                        staff_profile_obj = await UserIdService.get_user_profile(assigned_to)
                    except Exception:
                        staff_profile_obj = None

                if staff_profile_obj:
                    staff_profile = {
                        "first_name": getattr(staff_profile_obj, 'first_name', None),
                        "last_name": getattr(staff_profile_obj, 'last_name', None),
                        "staff_id": getattr(staff_profile_obj, 'staff_id', None),
                        "full_name": f"{getattr(staff_profile_obj, 'first_name', '')} {getattr(staff_profile_obj, 'last_name', '')}".strip()
                    }
                    curr["staff_profile"] = staff_profile
                    curr["assigned_staff_name"] = staff_profile.get("full_name")
            if curr:
                try:
                    reported_profile = await UserIdService.get_user_profile(curr.get("reported_by"))
                    curr["reported_by"] = reported_profile.first_name + " " + reported_profile.last_name if reported_profile else "Unknown"
                except Exception:
                    curr["reported_by"] = curr.get("reported_by") or "Unknown"
                print("Reported By:", curr["reported_by"])
                
                curr = ConcernSlip(**curr) # feed to the model
                slips.append(curr)
            else:
                continue
                

        slips.sort(key=lambda slip: slip.created_at, reverse=True)
        
        
        return slips

    async def get_ai_processing_history(self, concern_slip_id: str) -> Optional[dict]:
        """Get AI processing history for a concern slip"""
        try:
            return await self.ai_service.get_processing_history(concern_slip_id)
        except Exception as e:
            logger.error(f"Failed to get AI processing history: {str(e)}")
            return None

    async def reprocess_with_ai(self, concern_slip_id: str, force_translate: bool = False) -> bool:
        """Reprocess a concern slip with AI (admin function)"""
        try:
            concern = await self.get_concern_slip(concern_slip_id)
            if not concern:
                raise ValueError("Concern slip not found")
            
            ai_result = await self.ai_service.process_concern_description(
                concern.original_description or concern.description,
                concern_slip_id,
                force_translate=force_translate
            )
            
            ai_updates = {
                "category": ai_result.category,
                "priority": ai_result.urgency,
                "ai_processed": True,
                "processed_description": ai_result.processed_text,
                "detected_language": ai_result.detected_language,
                "translation_applied": ai_result.translated,
                "ai_confidence_scores": ai_result.confidence_scores,
                "ai_processing_timestamp": ai_result.processing_timestamp.isoformat(),
                "updated_at": datetime.utcnow(),
                "ai_reprocessed": True,
                "ai_reprocessed_at": datetime.utcnow().isoformat()
            }
            
            success, error = await self.db.update_document("concern_slips", concern_slip_id, ai_updates)
            if success:
                logger.info(f"AI reprocessing completed for concern {concern_slip_id}")
                return True
            else:
                logger.error(f"Failed to update concern slip after reprocessing: {error}")
                return False
                
        except Exception as e:
            logger.error(f"AI reprocessing failed for concern {concern_slip_id}: {str(e)}")
            return False

    async def get_concern_slips_by_tenant(self, tenant_id: str) -> List[ConcernSlip]:
        """Get all concern slips submitted by a tenant"""
        success, concerns, error = await self.db.query_documents("concern_slips", [("reported_by", "==", tenant_id)])
        
        if not success or not concerns:
            return []
        
        # Enrich assigned staff for each concern
        enriched = []
        for concern in concerns:
            try:
                assigned = concern.get('assigned_to')
                if assigned:
                    staff_profile_obj = None
                    try:
                        staff_profile_obj = await UserIdService.get_staff_profile_from_staff_id(assigned)
                    except Exception:
                        staff_profile_obj = None

                    if not staff_profile_obj:
                        try:
                            staff_profile_obj = await UserIdService.get_user_profile(assigned)
                        except Exception:
                            staff_profile_obj = None

                    if staff_profile_obj:
                        concern['staff_profile'] = {
                            'first_name': getattr(staff_profile_obj, 'first_name', None),
                            'last_name': getattr(staff_profile_obj, 'last_name', None),
                            'phone_number': getattr(staff_profile_obj, 'phone_number', None),
                            'staff_id': getattr(staff_profile_obj, 'staff_id', None),
                            'full_name': f"{getattr(staff_profile_obj, 'first_name', '')} {getattr(staff_profile_obj, 'last_name', '')}".strip()
                        }
                enriched.append(ConcernSlip(**concern))
            except Exception:
                continue
        return enriched

    async def get_concern_slips_by_status(self, status: str) -> List[ConcernSlip]:
        """Get all concern slips with specific status"""
        success, concerns, error = await self.db.query_documents("concern_slips", [("status", "==", status)])
        
        if not success or not concerns:
            return []
        
        enriched = []
        for concern in concerns:
            try:
                assigned = concern.get('assigned_to')
                if assigned:
                    staff_profile_obj = None
                    try:
                        staff_profile_obj = await UserIdService.get_staff_profile_from_staff_id(assigned)
                    except Exception:
                        staff_profile_obj = None

                    if not staff_profile_obj:
                        try:
                            staff_profile_obj = await UserIdService.get_user_profile(assigned)
                        except Exception:
                            staff_profile_obj = None

                    if staff_profile_obj:
                        concern['staff_profile'] = {
                            'first_name': getattr(staff_profile_obj, 'first_name', None),
                            'last_name': getattr(staff_profile_obj, 'last_name', None),
                            'phone_number': getattr(staff_profile_obj, 'phone_number', None),
                            'staff_id': getattr(staff_profile_obj, 'staff_id', None),
                            'full_name': f"{getattr(staff_profile_obj, 'first_name', '')} {getattr(staff_profile_obj, 'last_name', '')}".strip()
                        }
                enriched.append(ConcernSlip(**concern))
            except Exception:
                continue
        return enriched

    async def get_pending_concern_slips(self) -> List[ConcernSlip]:
        """Get all pending concern slips awaiting evaluation"""
        success, concerns, error = await self.db.query_documents("concern_slips", [("status", "==", "pending")])
        
        if not success or not concerns:
            return []
        
        enriched = []
        for concern in concerns:
            try:
                assigned = concern.get('assigned_to')
                if assigned:
                    staff_profile_obj = None
                    try:
                        staff_profile_obj = await UserIdService.get_staff_profile_from_staff_id(assigned)
                    except Exception:
                        staff_profile_obj = None

                    if not staff_profile_obj:
                        try:
                            staff_profile_obj = await UserIdService.get_user_profile(assigned)
                        except Exception:
                            staff_profile_obj = None

                    if staff_profile_obj:
                        concern['staff_profile'] = {
                            'first_name': getattr(staff_profile_obj, 'first_name', None),
                            'last_name': getattr(staff_profile_obj, 'last_name', None),
                            'phone_number': getattr(staff_profile_obj, 'phone_number', None),
                            'staff_id': getattr(staff_profile_obj, 'staff_id', None),
                            'full_name': f"{getattr(staff_profile_obj, 'first_name', '')} {getattr(staff_profile_obj, 'last_name', '')}".strip()
                        }
                enriched.append(ConcernSlip(**concern))
            except Exception:
                continue
        return enriched

    async def get_approved_concern_slips(self) -> List[ConcernSlip]:
        """Get all approved concern slips ready for resolution"""
        success, concerns, error = await self.db.query_documents("concern_slips", [("status", "==", "approved")])
        
        if not success or not concerns:
            return []
        
        enriched = []
        for concern in concerns:
            try:
                assigned = concern.get('assigned_to')
                if assigned:
                    staff_profile_obj = None
                    try:
                        staff_profile_obj = await UserIdService.get_staff_profile_from_staff_id(assigned)
                    except Exception:
                        staff_profile_obj = None

                    if not staff_profile_obj:
                        try:
                            staff_profile_obj = await UserIdService.get_user_profile(assigned)
                        except Exception:
                            staff_profile_obj = None

                    if staff_profile_obj:
                        concern['staff_profile'] = {
                            'first_name': getattr(staff_profile_obj, 'first_name', None),
                            'last_name': getattr(staff_profile_obj, 'last_name', None),
                            'phone_number': getattr(staff_profile_obj, 'phone_number', None),
                            'staff_id': getattr(staff_profile_obj, 'staff_id', None),
                            'full_name': f"{getattr(staff_profile_obj, 'first_name', '')} {getattr(staff_profile_obj, 'last_name', '')}".strip()
                        }
                enriched.append(ConcernSlip(**concern))
            except Exception:
                continue
        return enriched

    async def evaluate_concern_slip(
        self,
        concern_slip_id: str,
        evaluated_by: str,
        evaluation_data: dict
    ) -> ConcernSlip:
        """Evaluate concern slip (Admin only) - approve or reject"""
        concern = await self.get_concern_slip(concern_slip_id)
        if not concern:
            raise ValueError("Concern slip not found")
        
        if concern.status not in ["pending", "assessed"]:
            raise ValueError(f"Cannot evaluate concern slip with status: {concern.status}")
        
        # Verify evaluator is admin
        success, admin_profile, error = await self.db.get_document("user_profiles", evaluated_by)
        if not success or not admin_profile or admin_profile.get("role") != "admin":
            raise ValueError("Only admins can evaluate concern slips")
        
        update_data = {
            "status": evaluation_data.get("status"),  # approved or rejected
            "urgency_assessment": evaluation_data.get("urgency_assessment"),
            "resolution_type": evaluation_data.get("resolution_type"),  # job_service or work_permit
            "admin_notes": evaluation_data.get("admin_notes"),
            "evaluated_by": evaluated_by,
            "evaluated_at": datetime.utcnow(),
            "updated_at": datetime.utcnow()
        }
        
        success, error = await self.db.update_document("concern_slips", concern_slip_id, update_data)
        if not success:
            raise Exception(f"Failed to evaluate concern slip: {error}")
        
        # Send notification to tenant about evaluation
        await self.notification_manager.notify_concern_slip_evaluated(
            concern_slip_id=concern_slip_id,
            title=concern.title,
            tenant_id=concern.reported_by,
            status=evaluation_data.get("status"),
            resolution_type=evaluation_data.get("resolution_type"),
            admin_notes=evaluation_data.get("admin_notes")
        )
        
        return await self.get_concern_slip(concern_slip_id)

    async def assign_staff_for_assessment(
        self, 
        concern_slip_id: str, 
        assigned_to: str,
        assigned_by: str
    ) -> ConcernSlip:
        """Assign a staff member to assess a concern slip"""
        logger.info(f"[INFO] Starting staff assignment - concern_slip_id: {concern_slip_id}, assigned_to: {assigned_to}, assigned_by: {assigned_by}")
        
        if not assigned_to or not isinstance(assigned_to, str) or assigned_to.strip() == "":
            logger.error(f"[ERROR] Invalid assigned_to value: {assigned_to} (type: {type(assigned_to)})")
            raise ValueError(f"Invalid staff ID provided: assigned_to cannot be empty")
        
        concern = await self.get_concern_slip(concern_slip_id)
        if not concern:
            logger.error(f"[ERROR] Concern slip not found: {concern_slip_id}")
            raise ValueError("Concern slip not found")
        
        logger.info(f"[INFO] Concern slip found - status: {concern.status}")
        
        if concern.status not in ["pending", "evaluated"]:
            logger.error(f"[ERROR] Invalid status for assignment: {concern.status}")
            raise ValueError(f"Cannot assign staff to concern slip with status: {concern.status}")
        
        logger.info(f"[INFO] Checking staff member in 'users' collection: {assigned_to}")
        success, staff_profile, error = await self.db.query_documents("users", [("user_id", "==", assigned_to)])
        staff_profile = staff_profile[0] if success and staff_profile and len(staff_profile) > 0 else None
        logger.info(f"[INFO] Users collection query - success: {success}, profile found: {staff_profile is not None}, error: {error}")
        
        if staff_profile:
            logger.info(f"[INFO] Staff profile from users: {staff_profile}")
        
        if not success or not staff_profile:
            # Try user_profiles collection as fallback
            logger.info(f"[INFO] Trying 'user_profiles' collection as fallback")
            success, staff_profile, error = await self.db.get_document("user_profiles", assigned_to)
            logger.info(f"[INFO] User_profiles collection query - success: {success}, profile found: {staff_profile is not None}, error: {error}")
            
            if staff_profile:
                logger.info(f"[INFO] Staff profile from user_profiles: {staff_profile}")
        
        if not success or not staff_profile:
            logger.error(f"[ERROR] Staff member not found in either collection: {assigned_to}")
            raise ValueError(f"Staff member not found: {assigned_to}")
        
        staff_role = staff_profile.get("role")
        logger.info(f"[INFO] Staff role from profile: {staff_role}")
        
        if staff_role != "staff":
            logger.error(f"[v0] User is not a staff member - role: {staff_role}")
            raise ValueError(f"Assigned user must be a staff member (current role: {staff_role})")
        
        logger.info(f"[v0] Staff verification successful - proceeding with assignment")

        internal_id = concern.id
        logger.info(f"[v0] Using internal concern slip ID for database update: {internal_id}")
        
        update_data = {
            "assigned_to": assigned_to,
            "assigned_at": datetime.utcnow(),
            "status": "assigned",
            "updated_at": datetime.utcnow()
        }
        
        logger.info(f"[v0] Updating concern slip with data: {update_data}")
        success, error = await self.db.update_document("concern_slips", internal_id, update_data)
        
        if not success:
            logger.error(f"[v0] Failed to update concern slip: {error}")
            raise Exception(f"Failed to assign staff: {error}")
        
        logger.info(f"[v0] Concern slip updated successfully")
        
        # Send notification to staff about assignment
        # Convert staff_id to Firebase UID for correct notification routing
        try:
            staff_profile = await UserIdService.get_staff_profile_from_staff_id(assigned_to)
            firebase_uid = staff_profile.id if staff_profile else assigned_to
            logger.info(f"[v0] Converted staff_id {assigned_to} to Firebase UID {firebase_uid}")
        except Exception as e:
            logger.warning(f"[v0] Could not convert staff_id to Firebase UID: {str(e)}, using staff_id directly")
            firebase_uid = assigned_to
        
        await self.notification_manager.notify_concern_slip_assigned(
            concern_slip_id=internal_id,
            title=concern.title,
            staff_id=firebase_uid,
            assigned_by=assigned_by,
            category=concern.category,
            priority=concern.priority,
            location=concern.location
        )
        
<<<<<<< HEAD
=======
        # Also notify the tenant that their concern slip has been assigned
        await self.notification_manager.notify_concern_slip_assigned_to_tenant(
            concern_slip_id=concern_slip_id,
            title=concern.title,
            reported_by=concern.reported_by,
            category=concern.category,
            priority=concern.priority,
            location=concern.location
        )
        
        logger.info(f"[v0] Staff assignment completed successfully")
        
        # Get updated concern slip
>>>>>>> c35491c1
        return await self.get_concern_slip(concern_slip_id)

    async def submit_staff_assessment(
        self,
        concern_slip_id: str,
        assessed_by: str,
        assessment: str,
        resolution_type: str,
        attachments: List[str] = []
    ) -> ConcernSlip:
        """
        Staff submits assessment with resolution type.
        Status will be set to 'sent' and the concern slip will be ready for job service or work order creation.
        """
        concern = await self.get_concern_slip(concern_slip_id)
        success, staff_id, error = await database_service.get_document("users", assessed_by)
        (success, staff_id, error) = await database_service.get_document("users", assessed_by)
        
        if not concern:
            raise ValueError("Concern slip not found")
        
        if concern.status != "assigned":
            raise ValueError(f"Cannot submit assessment for concern slip with status: {concern.status}")
        
        if concern.assigned_to != staff_id.get('staff_id'):
            raise ValueError("Only the assigned staff member can submit assessment")
        
        # Validate resolution_type
        if resolution_type not in ["job_service", "work_order"]:
            raise ValueError(f"Invalid resolution type: {resolution_type}. Must be 'job_service' or 'work_order'")
        
        update_data = {
            "staff_assessment": assessment,
            "assessment_attachments": attachments,
            "assessed_by": staff_id.get('staff_id'),
            "assessed_at": datetime.utcnow(),
            "resolution_type": resolution_type,
            "resolution_set_by": staff_id.get('staff_id'),
            "resolution_set_at": datetime.utcnow(),
            "status": "sent",  # Always set to 'sent' since resolution type is always provided
            "updated_at": datetime.utcnow()
        }
        
        success, error = await self.db.update_document("concern_slips", concern_slip_id, update_data)
        if not success:
            raise Exception(f"Failed to submit assessment: {error}")
        
        # Send notification to admins about completed assessment
        await self.notification_manager.notify_concern_slip_assessed(
            concern_slip_id=concern_slip_id,
            title=concern.title,
            staff_id=staff_id.get('staff_id'),
            assessment=assessment,
            resolution_type=resolution_type
        )
        
        # Also notify the tenant that their concern slip has been assessed
        await self.notification_manager.notify_concern_slip_assessment_completed_to_tenant(
            concern_slip_id=concern_slip_id,
            title=concern.title,
            reported_by=concern.reported_by,
            assessment=assessment,
            resolution_type=resolution_type
        )
        
        return await self.get_concern_slip(concern_slip_id)

    async def set_resolution_type(
        self,
        concern_slip_id: str,
        resolution_type: str,
        admin_user_id: str,
        admin_notes: Optional[str] = None
    ) -> ConcernSlip:
        """Admin sets resolution type for assessed concern slip (job_service or work_order)"""
        concern = await self.get_concern_slip_by_formatted_id(concern_slip_id)
        if not concern:
            raise ValueError("Concern slip not found")
        
        if concern.status != "assessed":
            raise ValueError(f"Cannot set resolution type for concern slip with status: {concern.status}")
        
        # Validate resolution type
        if resolution_type not in ["job_service", "work_order"]:
            raise ValueError(f"Invalid resolution type: {resolution_type}. Must be 'job_service' or 'work_order'")
        
        # Verify admin role
        success, admin_profile, error = await self.db.get_document("users", admin_user_id)
        if not success or not admin_profile or admin_profile.get("role") != "admin":
            raise ValueError("Only admins can set resolution type")
        
        update_data = {
            "resolution_type": resolution_type,
            "resolution_set_by": admin_user_id,
            "resolution_set_at": datetime.utcnow(),
            "status": "sent",
            "updated_at": datetime.utcnow()
        }
        
        if admin_notes:
            update_data["admin_notes"] = admin_notes
        
        success, error = await self.db.update_document("concern_slips", concern.id, update_data)
        if not success:
            raise Exception(f"Failed to set resolution type: {error}")
        
        # Send notification to tenant about resolution type
        await self.notification_manager.notify_concern_slip_resolution_set(
            concern_slip_id=concern_slip_id,
            title=concern.title,
            tenant_id=concern.reported_by,
            resolution_type=resolution_type,
            admin_notes=admin_notes
        )
        
        return await self.get_concern_slip_by_formatted_id(concern_slip_id)

    async def return_to_tenant(
        self,
        concern_slip_id: str,
        returned_by: str
    ) -> ConcernSlip:
        """Admin returns assessed concern slip to tenant"""
        concern = await self.get_concern_slip(concern_slip_id)
        if not concern:
            raise ValueError("Concern slip not found")
        
        if concern.status != "assessed":
            raise ValueError(f"Cannot return concern slip with status: {concern.status}")
        
        update_data = {
            "status": "returned_to_tenant",
            "returned_to_tenant_at": datetime.utcnow(),
            "updated_at": datetime.utcnow()
        }
        
        success, error = await self.db.update_document("concern_slips", concern_slip_id, update_data)
        if not success:
            raise Exception(f"Failed to return to tenant: {error}")
        
        # Send notification to tenant about return
        await self.notification_manager.notify_concern_slip_returned_to_tenant(
            concern_slip_id=concern_slip_id,
            title=concern.title,
            tenant_id=concern.reported_by,
            assessment=concern.staff_assessment,
            recommendation=concern.staff_recommendation
        )
        
        return await self.get_concern_slip(concern_slip_id)

    async def get_concern_slips_by_staff(self, user_id) -> List[ConcernSlip]:
        """Get all concern slips assigned to a staff member"""
        success, current_user, error = await database_service.get_document("users", user_id)
        staff_id = current_user.get('staff_id')
        
        success, concerns, error = await self.db.query_documents(
            "concern_slips", 
            [("assigned_to", "==", staff_id)]
        )
        
        if not success:
            logger.error(f"[v0] Failed to query concern slips for staff {staff_id}: {error}")
            return []
        
        if not concerns:
            logger.info(f"[v0] No concern slips found for staff {staff_id}")
            return []
        
        logger.info(f"[v0] Found {len(concerns)} concern slips for staff {staff_id}")
        concern_slip_objects = []
        for concern in concerns:
            try:
                assigned = concern.get('assigned_to')
                if assigned:
                    staff_profile_obj = None
                    try:
                        staff_profile_obj = await UserIdService.get_staff_profile_from_staff_id(assigned)
                    except Exception:
                        staff_profile_obj = None

                    if not staff_profile_obj:
                        try:
                            staff_profile_obj = await UserIdService.get_user_profile(assigned)
                        except Exception:
                            staff_profile_obj = None

                    if staff_profile_obj:
                        concern['staff_profile'] = {
                            'first_name': getattr(staff_profile_obj, 'first_name', None),
                            'last_name': getattr(staff_profile_obj, 'last_name', None),
                            'phone_number': getattr(staff_profile_obj, 'phone_number', None),
                            'staff_id': getattr(staff_profile_obj, 'staff_id', None),
                            'full_name': f"{getattr(staff_profile_obj, 'first_name', '')} {getattr(staff_profile_obj, 'last_name', '')}".strip()
                        }
                concern_slip_objects.append(ConcernSlip(**concern))
            except Exception:
                continue
        
        # Sort by creation date (latest first)
        concern_slip_objects.sort(key=lambda slip: slip.created_at, reverse=True)
        
        return concern_slip_objects

    async def update_concern_slip_status(self, concern_slip_id: str, status: str, updated_by: str, notes: Optional[str] = None) -> ConcernSlip:
        """Update concern slip status"""
        
        # Verify concern slip exists
        success, concern_slip, error = await self.db.get_document("concern_slips", concern_slip_id)
        if not success or not concern_slip:
            raise ValueError("Concern slip not found")

        update_data = {
            "status": status,
            "updated_by": updated_by,
            "updated_at": datetime.utcnow()
        }
        
        if notes:
            update_data["notes"] = notes

        await self.db.update_document("concern_slips", concern_slip_id, update_data)

        # Get updated concern slip
        success, updated_concern, error = await self.db.get_document("concern_slips", concern_slip_id)
        if not success or not updated_concern:
            raise ValueError("Failed to retrieve updated concern slip")
        return ConcernSlip(**updated_concern)

    async def upload_attachment(
        self,
        concern_slip_id: str,
        file: UploadFile,
        uploaded_by: str
    ) -> dict:
        """Upload an attachment to a concern slip"""
        try:
            # Upload file to Firebase Storage
            file_metadata = await file_storage_service.upload_file(
                file=file,
                entity_type="concern_slips",
                entity_id=concern_slip_id,
                uploaded_by=uploaded_by,
                file_type="any",
                description=f"Attachment for concern slip {concern_slip_id}"
            )
            
            # Update concern slip with new attachment reference
            concern = await self.get_concern_slip(concern_slip_id)
            if concern:
                current_attachments = concern.attachments or []
                current_attachments.append(file_metadata['id'])
                
                await self.db.update_document(
                    "concern_slips",
                    concern_slip_id,
                    {
                        "attachments": current_attachments,
                        "updated_at": datetime.utcnow()
                    }
                )
            
            logger.info(f"✅ Attachment uploaded for concern slip {concern_slip_id}")
            return file_metadata
            
        except Exception as e:
            logger.error(f"❌ Failed to upload attachment: {str(e)}")
            raise Exception(f"Failed to upload attachment: {str(e)}")
    
    async def list_attachments(
        self,
        concern_slip_id: str,
        user_id: str
    ) -> List[dict]:
        """List all attachments for a concern slip"""
        try:
            attachments = await file_storage_service.list_files(
                entity_type="concern_slips",
                entity_id=concern_slip_id,
                user_id=user_id
            )
            return attachments
        except Exception as e:
            logger.error(f"❌ Failed to list attachments: {str(e)}")
            raise Exception(f"Failed to list attachments: {str(e)}")
    
    async def get_attachment_url(
        self,
        concern_slip_id: str,
        file_id: str,
        user_id: str
    ) -> str:
        """Get signed URL for an attachment"""
        try:
            signed_url = await file_storage_service.get_file_url(
                file_id=file_id,
                user_id=user_id,
                expiration_hours=24
            )
            return signed_url
        except Exception as e:
            logger.error(f"❌ Failed to get attachment URL: {str(e)}")
            raise Exception(f"Failed to get attachment URL: {str(e)}")
    
    async def delete_attachment(
        self,
        concern_slip_id: str,
        file_id: str,
        user_id: str
    ) -> bool:
        """Delete an attachment from a concern slip"""
        try:
            # Delete file from storage
            success = await file_storage_service.delete_file(
                file_id=file_id,
                user_id=user_id
            )
            
            if success:
                # Remove attachment reference from concern slip
                concern = await self.get_concern_slip(concern_slip_id)
                if concern:
                    current_attachments = concern.attachments or []
                    if file_id in current_attachments:
                        current_attachments.remove(file_id)
                        
                        await self.db.update_document(
                            "concern_slips",
                            concern_slip_id,
                            {
                                "attachments": current_attachments,
                                "updated_at": datetime.utcnow()
                            }
                        )
            
            logger.info(f"✅ Attachment deleted from concern slip {concern_slip_id}")
            return success
            
        except Exception as e:
            logger.error(f"❌ Failed to delete attachment: {str(e)}")
            raise Exception(f"Failed to delete attachment: {str(e)}")<|MERGE_RESOLUTION|>--- conflicted
+++ resolved
@@ -586,8 +586,6 @@
             location=concern.location
         )
         
-<<<<<<< HEAD
-=======
         # Also notify the tenant that their concern slip has been assigned
         await self.notification_manager.notify_concern_slip_assigned_to_tenant(
             concern_slip_id=concern_slip_id,
@@ -601,7 +599,6 @@
         logger.info(f"[v0] Staff assignment completed successfully")
         
         # Get updated concern slip
->>>>>>> c35491c1
         return await self.get_concern_slip(concern_slip_id)
 
     async def submit_staff_assessment(
