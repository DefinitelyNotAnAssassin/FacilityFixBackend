from typing import Dict, Any, Optional, List
from pydantic import ValidationError
from app.models.database_models import (
    Building, Unit, UserProfile, Equipment, Inventory,
    ConcernSlip, JobService, WorkOrderPermit, MaintenanceTask, Announcement,
<<<<<<< HEAD
    StatusHistory, Feedback, Counter, Notification, FileAttachment  # Added Notification and FileAttachment models
=======
    StatusHistory, Feedback, Counter, Notification, InventoryRequest # Added Notification model
>>>>>>> 07198d60
)

class SchemaValidator:
    """Validates Firestore documents against defined schemas"""
    
    MODEL_MAPPING = {
        'buildings': Building,
        'units': Unit,
        'users': UserProfile,
        'equipment': Equipment,
        'inventory': Inventory,
        'inventory_requests': InventoryRequest,
        'concern_slips': ConcernSlip,
        'job_services': JobService,
        'work_order_permits': WorkOrderPermit,
        'maintenance_tasks': MaintenanceTask,
        'announcements': Announcement,
        'notifications': Notification,  # Added notifications collection mapping
        'status_history': StatusHistory,
        'feedback': Feedback,
        'file_attachments': FileAttachment,
        'counters': Counter  # Added counters collection mapping
    }
    
    @classmethod
    def validate_document(cls, collection: str, data: Dict[str, Any]) -> tuple[bool, Optional[str]]:
        """
        Validate a document against its schema
        
        Args:
            collection: Collection name
            data: Document data to validate
            
        Returns:
            Tuple of (is_valid, error_message)
        """
        if collection not in cls.MODEL_MAPPING:
            return False, f"Unknown collection: {collection}"
        
        model_class = cls.MODEL_MAPPING[collection]
        
        try:
            # Validate the data using Pydantic model
            model_class(**data)
            return True, None
        except ValidationError as e:
            error_details = []
            for error in e.errors():
                field = " -> ".join(str(x) for x in error['loc'])
                message = error['msg']
                error_details.append(f"{field}: {message}")
            
            return False, "; ".join(error_details)
        except Exception as e:
            return False, f"Validation error: {str(e)}"
    
    @classmethod
    def validate_required_fields(cls, collection: str, data: Dict[str, Any]) -> tuple[bool, List[str]]:
        """
        Check if all required fields are present
        
        Args:
            collection: Collection name
            data: Document data to check
            
        Returns:
            Tuple of (all_present, missing_fields)
        """
        if collection not in cls.MODEL_MAPPING:
            return False, [f"Unknown collection: {collection}"]
        
        model_class = cls.MODEL_MAPPING[collection]
        
        # Get required fields from the model
        required_fields = []
        for field_name, field_info in model_class.__fields__.items():
            if field_info.is_required() and field_name not in ['id', 'created_at', 'updated_at']:
                required_fields.append(field_name)
        
        # Check which required fields are missing
        missing_fields = []
        for field in required_fields:
            if field not in data or data[field] is None:
                missing_fields.append(field)
        
        return len(missing_fields) == 0, missing_fields
    
    @classmethod
    def get_collection_schema(cls, collection: str) -> Optional[Dict[str, Any]]:
        """
        Get the schema definition for a collection
        
        Args:
            collection: Collection name
            
        Returns:
            Schema definition or None if collection not found
        """
        if collection not in cls.MODEL_MAPPING:
            return None
        
        model_class = cls.MODEL_MAPPING[collection]
        return model_class.schema()

# Create global validator instance
schema_validator = SchemaValidator()<|MERGE_RESOLUTION|>--- conflicted
+++ resolved
@@ -3,11 +3,8 @@
 from app.models.database_models import (
     Building, Unit, UserProfile, Equipment, Inventory,
     ConcernSlip, JobService, WorkOrderPermit, MaintenanceTask, Announcement,
-<<<<<<< HEAD
     StatusHistory, Feedback, Counter, Notification, FileAttachment  # Added Notification and FileAttachment models
-=======
     StatusHistory, Feedback, Counter, Notification, InventoryRequest # Added Notification model
->>>>>>> 07198d60
 )
 
 class SchemaValidator:
