#routers/users
from fastapi import APIRouter, HTTPException, status, Depends, Query
from typing import List, Optional
from ..models.user import UserResponse, UserRole
from ..models.database_models import UserProfile
from ..auth.dependencies import require_admin, require_staff_or_admin, get_current_user
from ..database.database_service import database_service
from ..database.collections import COLLECTIONS
from ..auth.firebase_auth import firebase_auth
from pydantic import BaseModel, EmailStr
from datetime import datetime, timezone

router = APIRouter(prefix="/users", tags=["user-management"])

class UserUpdate(BaseModel):
    first_name: Optional[str] = None
    last_name: Optional[str] = None
    phone_number: Optional[str] = None
    birth_date: Optional[str] = None  # Birth date in YYYY-MM-DD format
    department: Optional[str] = None  # Legacy single department
    departments: Optional[List[str]] = None  # New: Multiple departments
    staff_department: Optional[str] = None  # Legacy single staff department
    staff_departments: Optional[List[str]] = None  # New: Multiple staff departments
    building_id: Optional[str] = None
    unit_id: Optional[str] = None

class UserStatusUpdate(BaseModel):
    status: str  # active, suspended, inactive

class PasswordChange(BaseModel):
    new_password: str

class UserSearchFilters(BaseModel):
    role: Optional[UserRole] = None
    building_id: Optional[str] = None
    status: Optional[str] = None
    department: Optional[str] = None

@router.get("/staff", response_model=List[dict])
async def get_staff_members(
    department: Optional[str] = Query(None, description="Filter by department"),
    available_only: bool = Query(False, description="Only return available staff"),
    current_user: dict = Depends(require_staff_or_admin)
):
    """Get all staff members with optional filtering"""
    try:
        # Build filters to get staff members
        filters = [('role', '==', 'staff')]
        
        if department:
            filters.append(('staff_department', '==', department))
        
        if available_only:
            filters.append(('status', '==', 'active'))
        
        # Query staff from Firestore
        success, staff_members, error = await database_service.query_documents(
            COLLECTIONS['users'], 
            filters=filters
        )
        
        if not success:
            raise HTTPException(
                status_code=status.HTTP_500_INTERNAL_SERVER_ERROR,
                detail=f"Failed to retrieve staff members: {error}"
            )
        
        # Format staff data for frontend
        formatted_staff = []
        for staff in staff_members:
            # Get departments, prioritize new multi-select fields
            staff_depts = staff.get("staff_departments") or staff.get("departments")
            if not staff_depts:
                # Fallback to legacy single department
                single_dept = staff.get("staff_department") or staff.get("department")
                staff_depts = [single_dept] if single_dept else []
            
            formatted_staff.append({
                "id": staff.get("id") or staff.get("_doc_id"),
                "user_id": staff.get("user_id"),
                "first_name": staff.get("first_name", ""),
                "last_name": staff.get("last_name", ""),
                "email": staff.get("email", ""),
                "staff_department": staff.get("staff_department") or staff.get("department"),  # Legacy
                "staff_departments": staff_depts,  # New multi-select
                "departments": staff_depts,  # General purpose
                "phone_number": staff.get("phone_number", ""),
                "status": staff.get("status", "active"),
                "building_id": staff.get("building_id"),
            })
        
        return formatted_staff
        
    except Exception as e:
        raise HTTPException(
            status_code=status.HTTP_500_INTERNAL_SERVER_ERROR,
            detail=f"Error retrieving staff members: {str(e)}"
        )

@router.get("/", response_model=List[dict])
async def get_users(
    role: Optional[str] = Query(None, description="Filter by user role"),
    building_id: Optional[str] = Query(None, description="Filter by building ID"),
    status: Optional[str] = Query(None, description="Filter by user status"),
    department: Optional[str] = Query(None, description="Filter by department"),
    limit: Optional[int] = Query(50, description="Maximum number of users to return"),
):
    """Get all users with optional filtering"""
    try:
        # Build filters
        filters = []
        if role:
            filters.append(('role', '==', role))
        if building_id:
            filters.append(('building_id', '==', building_id))
        if status:
            filters.append(('status', '==', status))
        if department:
            filters.append(('department', '==', department))
        
        # Query users from Firestore
        success, users, error = await database_service.query_collection(
            COLLECTIONS['users'], 
            filters=filters if filters else None,
            limit=limit
        )
        
        if not success:
            raise HTTPException(
                status_code=status.HTTP_500_INTERNAL_SERVER_ERROR,
                detail=f"Failed to retrieve users: {error}"
            )
        
        return users
        
    except Exception as e:
        raise HTTPException(
            status_code=status.HTTP_500_INTERNAL_SERVER_ERROR,
            detail=f"Error retrieving users: {str(e)}"
        )

@router.get("/{user_id}")
async def get_user(
    user_id: str,
<<<<<<< HEAD
    current_user: dict = Depends(get_current_user)  # Allow any authenticated user
):
    """
    Get a specific user whose user_id == {user_id} (e.g., T-0001).
    Tenants can only access their own data. Staff and admin can access any user.
    """
=======
    ):
    """Get a specific user whose user_id == {user_id} (e.g., T-0001)."""
>>>>>>> c778e8e5
    try:
        current_user_id = current_user.get('uid')
        current_user_role = current_user.get('role', '').lower()
        
        # Get the user data first
        success, user_data, error = await database_service.get_document(
            COLLECTIONS["users"], user_id
        )

        # If not found by doc-id, query by the "user_id" field
        if not success or not user_data:
            q_success, docs, q_error = await database_service.query_documents(
                COLLECTIONS["users"],
                filters=[("user_id", "==", user_id)],
                limit=1,
            )
            if not q_success or not docs:
                raise HTTPException(
                    status_code=status.HTTP_404_NOT_FOUND,
                    detail=f"User not found: Document '{user_id}' or field user_id == '{user_id}' not found in 'users'"
                )
            user_data = docs[0]
        
        target_firebase_uid = user_data.get('id')  # Firebase UID stored in 'id' field
        
        if current_user_role == 'tenant':
            # Tenant can only access their own data
            if current_user_id != target_firebase_uid and current_user_id != user_id:
                raise HTTPException(
                    status_code=status.HTTP_403_FORBIDDEN,
                    detail="Tenants can only access their own user data"
                )
        elif current_user_role not in ['staff', 'admin']:
            # Unknown role - deny access
            raise HTTPException(
                status_code=status.HTTP_403_FORBIDDEN,
                detail="Access denied"
            )
        
        # Staff and admin can access any user data (no additional check needed)

        # Attach Firebase Auth info (by email first, fallback to Firebase UID in 'id')
        try:
            fb_user = None
            email = user_data.get("email")
            if email:
                fb_user = await firebase_auth.get_user_by_email(email)
            elif user_data.get("id"):
                fb_user = await firebase_auth.get_user(user_data["id"])

            if fb_user:
                user_data["firebase_uid"] = fb_user.uid
                user_data["email_verified"] = fb_user.email_verified
                user_data["last_sign_in"] = getattr(fb_user.user_metadata, "last_sign_in_time", None)
        except Exception:
            pass  # Firebase data is optional

        return user_data

    except HTTPException:
        raise
    except Exception as e:
        raise HTTPException(
            status_code=status.HTTP_500_INTERNAL_SERVER_ERROR,
            detail=f"Error retrieving user: {str(e)}"
        )

@router.put("/{user_id}")
async def update_user(
    user_id: str,
    user_update: UserUpdate,
):
    """Update the user whose `user_id` == {user_id} (e.g., T-0001)."""
    try:
        print(f"[update_user] Received request to update user: {user_id}")
        print(f"[update_user] Update payload: {user_update.dict(exclude_unset=True)}")
        
        # Build update payload from provided fields only
        update_data = {}
        if user_update.first_name is not None:
            update_data["first_name"] = user_update.first_name
        if user_update.last_name is not None:
            update_data["last_name"] = user_update.last_name
        if user_update.phone_number is not None:
            update_data["phone_number"] = user_update.phone_number
        if user_update.birth_date is not None:
            update_data["birth_date"] = user_update.birth_date
            # Also update birthdate field for backward compatibility
            update_data["birthdate"] = user_update.birth_date

        # Handle departments - support both legacy single and new multiple
        if user_update.departments is not None:
            update_data["departments"] = user_update.departments
            # Also update legacy department field with first value for backward compatibility
            if user_update.departments:
                update_data["department"] = user_update.departments[0]
            else:
                update_data["department"] = None
        elif user_update.department is not None:
            # If only legacy department provided, update both fields
            update_data["department"] = user_update.department
            update_data["departments"] = [user_update.department] if user_update.department else []
        
        # Handle staff departments - support both legacy single and new multiple
        if user_update.staff_departments is not None:
            update_data["staff_departments"] = user_update.staff_departments
            # Also update legacy staff_department field with first value for backward compatibility
            if user_update.staff_departments:
                update_data["staff_department"] = user_update.staff_departments[0]
            else:
                update_data["staff_department"] = None
        elif user_update.staff_department is not None:
            # If only legacy staff_department provided, update both fields
            update_data["staff_department"] = user_update.staff_department
            update_data["staff_departments"] = [user_update.staff_department] if user_update.staff_department else []
        
        if user_update.building_id is not None:
            update_data["building_id"] = user_update.building_id
        if user_update.unit_id is not None:
            update_data["unit_id"] = user_update.unit_id

        if not update_data:
            raise HTTPException(
                status_code=status.HTTP_400_BAD_REQUEST,
                detail="No fields provided to update."
            )

        update_data["updated_at"] = datetime.now(timezone.utc)
        
        print(f"[update_user] Final update_data: {update_data}")

        # ── Resolve the actual Firestore document id ───────────────────────────
        target_doc_id = None

        # 1) If a document is literally named T-0001, allow updating it
        by_id_ok, by_id_doc, _ = await database_service.get_document(
            COLLECTIONS["users"], user_id
        )
        if by_id_ok and by_id_doc:
            target_doc_id = user_id
        else:
            # 2) Otherwise query by the 'user_id' field
            q_ok, docs, q_err = await database_service.query_documents(
                COLLECTIONS["users"],
                filters=[("user_id", "==", user_id)],
                limit=2,
            )
            if not q_ok:
                raise HTTPException(
                    status_code=status.HTTP_500_INTERNAL_SERVER_ERROR,
                    detail=f"Query failed: {q_err}"
                )
            if not docs:
                raise HTTPException(
                    status_code=status.HTTP_404_NOT_FOUND,
                    detail=f"User not found for user_id '{user_id}'."
                )
            if len(docs) > 1:
                # Safety: enforce uniqueness of user_id before writing
                raise HTTPException(
                    status_code=status.HTTP_409_CONFLICT,
                    detail=f"Multiple users found with user_id '{user_id}'. Please resolve duplicates."
                )

            target_doc_id = docs[0].get("_doc_id") or docs[0].get("id")
            if not target_doc_id:
                raise HTTPException(
                    status_code=status.HTTP_500_INTERNAL_SERVER_ERROR,
                    detail="Resolved user document has no Firestore id."
                )

        # ── Perform the update using the resolved doc id ───────────────────────
        print(f"[update_user] Updating Firestore document: {target_doc_id}")
        success, error = await database_service.update_document(
            COLLECTIONS["users"], target_doc_id, update_data
        )
        if not success:
            print(f"[update_user] Update failed: {error}")
            raise HTTPException(
                status_code=status.HTTP_400_BAD_REQUEST,
                detail=f"Failed to update user: {error}"
            )

        print(f"[update_user] Update successful for user: {user_id}")
        return {
            "message": "User updated successfully",
            "user_id": user_id,
            "doc_id": target_doc_id,
            "updated_fields": list(update_data.keys()),
        }

    except HTTPException:
        raise
    except Exception as e:
        raise HTTPException(
            status_code=status.HTTP_500_INTERNAL_SERVER_ERROR,
            detail=f"Error updating user: {str(e)}"
        )


@router.patch("/{user_id}/status")
async def update_user_status(
    user_id: str,
    status_update: UserStatusUpdate,
    current_user: dict = Depends(require_admin),
):
    """Update user status (active, suspended, inactive) for the user whose user_id == {user_id}."""
    try:
        valid_statuses = {"active", "suspended", "inactive"}
        if status_update.status not in valid_statuses:
            raise HTTPException(
                status_code=status.HTTP_400_BAD_REQUEST,
                detail=f"Invalid status. Must be one of: {sorted(valid_statuses)}"
            )

        # Resolve the actual Firestore document id
        target_doc_id = None
        user_doc = None

        by_id_ok, by_id_doc, _ = await database_service.get_document(
            COLLECTIONS["users"], user_id
        )
        if by_id_ok and by_id_doc:
            target_doc_id = user_id
            user_doc = by_id_doc
        else:
            q_ok, docs, q_err = await database_service.query_documents(
                COLLECTIONS["users"], filters=[("user_id", "==", user_id)], limit=2
            )
            if not q_ok:
                raise HTTPException(status_code=500, detail=f"Query failed: {q_err}")
            if not docs:
                raise HTTPException(status_code=404, detail=f"User not found for user_id '{user_id}'.")
            if len(docs) > 1:
                raise HTTPException(
                    status_code=409,
                    detail=f"Multiple users found with user_id '{user_id}'. Please resolve duplicates."
                )
            user_doc = docs[0]
            target_doc_id = user_doc.get("_doc_id") or user_doc.get("id")

        update_data = {
            "status": status_update.status,
            "updated_at": datetime.now(timezone.utc),
        }

        success, err = await database_service.update_document(
            COLLECTIONS["users"], target_doc_id, update_data
        )
        if not success:
            raise HTTPException(
                status_code=status.HTTP_400_BAD_REQUEST,
                detail=f"Failed to update user status: {err}"
            )

        return {
            "message": f"User status updated to {status_update.status}",
            "user_id": user_id,
            "doc_id": target_doc_id,
            "previous_status": user_doc.get("status") if isinstance(user_doc, dict) else None,
            "new_status": status_update.status,
        }

    except HTTPException:
        raise
    except Exception as e:
        raise HTTPException(
            status_code=status.HTTP_500_INTERNAL_SERVER_ERROR,
            detail=f"Error updating user status: {str(e)}"
        )

@router.delete("/{user_id}")
async def delete_user(
    user_id: str,
    permanent: bool = Query(False, description="Permanently delete user (default: deactivate)"),
    current_user: dict = Depends(require_admin),
):
    """Deactivate or permanently delete the user whose user_id == {user_id} (e.g., T-0001)."""
    try:
        # ── Resolve Firestore doc id by doc-id first, then by user_id field ──
        target_doc_id = None
        user_doc = None

        by_id_ok, by_id_doc, _ = await database_service.get_document(
            COLLECTIONS["users"], user_id
        )
        if by_id_ok and by_id_doc:
            target_doc_id = user_id
            user_doc = by_id_doc
        else:
            q_ok, docs, q_err = await database_service.query_documents(
                COLLECTIONS["users"], filters=[("user_id", "==", user_id)], limit=2
            )
            if not q_ok:
                raise HTTPException(status_code=500, detail=f"Query failed: {q_err}")
            if not docs:
                raise HTTPException(status_code=404, detail=f"User not found for user_id '{user_id}'.")
            if len(docs) > 1:
                raise HTTPException(
                    status_code=409,
                    detail=f"Multiple users found with user_id '{user_id}'. Please resolve duplicates first."
                )
            user_doc = docs[0]
            target_doc_id = user_doc.get("_doc_id") or user_doc.get("id")

        # ── Permanent delete ───────────────────────────────────────────────────
        if permanent:
            success, err = await database_service.delete_document(
                COLLECTIONS["users"], target_doc_id
            )
            if not success:
                raise HTTPException(
                    status_code=status.HTTP_400_BAD_REQUEST,
                    detail=f"Failed to delete user: {err}"
                )

            # Best-effort: also delete from Firebase Auth (by UID or email)
            try:
                firebase_uid = user_doc.get("id")  # your schema stores Firebase UID in 'id'
                if not firebase_uid and user_doc.get("email"):
                    fb_user = await firebase_auth.get_user_by_email(user_doc["email"])
                    if fb_user:
                        firebase_uid = fb_user.uid
                if firebase_uid:
                    await firebase_auth.delete_user(firebase_uid)
            except Exception:
                # Firebase deletion is optional
                pass

            return {"message": "User permanently deleted", "user_id": user_id, "doc_id": target_doc_id}

        # ── Soft delete (deactivate) ───────────────────────────────────────────
        update_data = {
            "status": "inactive",
            "updated_at": datetime.now(timezone.utc),
        }
        success, err = await database_service.update_document(
            COLLECTIONS["users"], target_doc_id, update_data
        )
        if not success:
            raise HTTPException(
                status_code=status.HTTP_400_BAD_REQUEST,
                detail=f"Failed to deactivate user: {err}"
            )

        return {"message": "User deactivated", "user_id": user_id, "doc_id": target_doc_id}

    except HTTPException:
        raise
    except Exception as e:
        raise HTTPException(
            status_code=status.HTTP_500_INTERNAL_SERVER_ERROR,
            detail=f"Error deleting user: {str(e)}"
        )

@router.patch("/{user_id}/password")
async def change_user_password(
    user_id: str,
    password_change: PasswordChange,
    current_user: dict = Depends(require_admin)
):
    """Change user password (Admin only)"""
    try:
        # Update password in Firebase Auth
        firebase_auth.update_user(user_id, password=password_change.new_password)
        
        return {"message": "Password updated successfully", "user_id": user_id}
        
    except Exception as e:
        raise HTTPException(
            status_code=status.HTTP_400_BAD_REQUEST,
            detail=f"Failed to update password: {str(e)}"
        )

@router.post("/bulk/status")
async def bulk_update_user_status(
    user_ids: List[str],
    new_status: str,
    current_user: dict = Depends(require_admin)
):
    """Bulk update user status"""
    try:
        valid_statuses = ['active', 'suspended', 'inactive']
        if new_status not in valid_statuses:
            raise HTTPException(
                status_code=status.HTTP_400_BAD_REQUEST,
                detail=f"Invalid status. Must be one of: {valid_statuses}"
            )
        
        results = []
        update_data = {
            'status': new_status,
            'updated_at': datetime.utcnow()
        }
        
        for user_id in user_ids:
            try:
                success, error = await database_service.update_document(
                    COLLECTIONS['users'],
                    user_id,
                    update_data
                )
                
                results.append({
                    "user_id": user_id,
                    "success": success,
                    "error": error if not success else None
                })
            except Exception as e:
                results.append({
                    "user_id": user_id,
                    "success": False,
                    "error": str(e)
                })
        
        successful_updates = sum(1 for r in results if r["success"])
        
        return {
            "message": f"Bulk update completed. {successful_updates}/{len(user_ids)} users updated.",
            "new_status": new_status,
            "results": results
        }
        
    except HTTPException:
        raise
    except Exception as e:
        raise HTTPException(
            status_code=status.HTTP_500_INTERNAL_SERVER_ERROR,
            detail=f"Error in bulk update: {str(e)}"
        )<|MERGE_RESOLUTION|>--- conflicted
+++ resolved
@@ -142,17 +142,12 @@
 @router.get("/{user_id}")
 async def get_user(
     user_id: str,
-<<<<<<< HEAD
     current_user: dict = Depends(get_current_user)  # Allow any authenticated user
 ):
     """
     Get a specific user whose user_id == {user_id} (e.g., T-0001).
     Tenants can only access their own data. Staff and admin can access any user.
     """
-=======
-    ):
-    """Get a specific user whose user_id == {user_id} (e.g., T-0001)."""
->>>>>>> c778e8e5
     try:
         current_user_id = current_user.get('uid')
         current_user_role = current_user.get('role', '').lower()
