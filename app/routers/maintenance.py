import logging
import re
from datetime import datetime, timedelta, timezone
from typing import Any, Dict, List, Optional

from fastapi import APIRouter, Depends, HTTPException, Query
from pydantic import BaseModel, Field

from app.auth.dependencies import get_current_user
from app.models.database_models import MaintenanceTask
from app.services.maintenance_task_service import maintenance_task_service
from app.services.special_maintenance_service import special_maintenance_service
from app.services.user_id_service import UserIdService, user_id_service
from app.services.notification_manager import notification_manager
from app.database.collections import COLLECTIONS
from app.core.config import settings
logger = logging.getLogger(__name__)

router = APIRouter(prefix="/maintenance", tags=["maintenance"])


def _convert_to_local_time(dt: datetime) -> datetime:
    """Convert UTC datetime to local timezone based on TZ_OFFSET setting"""
    if not dt:
        return dt
    
    # If the datetime is naive, assume it's UTC
    if dt.tzinfo is None:
        dt = dt.replace(tzinfo=timezone.utc)
    
    # Convert to local timezone by adding the offset
    local_tz = timezone(timedelta(hours=settings.TZ_OFFSET))
    local_dt = dt.astimezone(local_tz)
    
    # Return as naive datetime (remove timezone info) so frontend treats it as local time
    return local_dt.replace(tzinfo=None)


def _compute_next_due_date(start_date: datetime, recurrence_type: str) -> Optional[datetime]:
    """
    Compute the next due date based on start date and recurrence type.

    Recurrence format examples:
    - "Every 1 month", "3 months"
    - "Every 2 weeks", "2 weeks"
    - "monthly", "quarterly", "yearly"
    - "weekly", "biweekly"
    - "none" or empty = no recurrence

    Returns:
        The next occurrence date, or None if no recurrence
    """
    if not recurrence_type or recurrence_type.lower() in ["none", "n/a", ""]:
        return None

    try:
        recurrence_lower = recurrence_type.lower().strip()

        # Check for named recurrence patterns first (monthly, quarterly, etc.)
        named_patterns = {
            "weekly": (1, "week"),
            "biweekly": (2, "week"),
            "bi-weekly": (2, "week"),
            "fortnightly": (2, "week"),
            "monthly": (1, "month"),
            "quarterly": (3, "month"),
            "semi-annually": (6, "month"),
            "semiannually": (6, "month"),
            "semi-annual": (6, "month"),
            "annually": (1, "year"),
            "yearly": (1, "year"),
            "annual": (1, "year"),
        }

        if recurrence_lower in named_patterns:
            amount, unit = named_patterns[recurrence_lower]
            logger.debug(f"Matched named pattern '{recurrence_lower}': {amount} {unit}")
        else:
            # Parse numeric recurrence string (e.g., "Every 1 month", "2 weeks", "3 months")
            # Make "every" optional to support both "Every 3 months" and "3 months" formats
            pattern = r"(?:every\s+)?(\d+)\s+(week|weeks|month|months|year|years)"
            match = re.search(pattern, recurrence_lower)

            if not match:
                logger.warning(f"Could not parse recurrence type: {recurrence_type}")
                return None

            amount = int(match.group(1))
            unit = match.group(2)

        # Normalize unit to singular
        if unit.endswith('s'):
            unit = unit[:-1]

        # Calculate next occurrence
        elif unit == "week":
            return start_date + timedelta(weeks=amount)
        elif unit == "month":
            # Add months by incrementing month field
            month = start_date.month + amount
            year = start_date.year
            while month > 12:
                month -= 12
                year += 1
            # Handle day overflow (e.g., Jan 31 + 1 month = Feb 28/29)
            try:
                return start_date.replace(year=year, month=month)
            except ValueError:
                # Day doesn't exist in target month, use last day of month
                if month == 2:
                    # February - check for leap year
                    day = 29 if year % 4 == 0 and (year % 100 != 0 or year % 400 == 0) else 28
                elif month in [4, 6, 9, 11]:
                    day = 30
                else:
                    day = 31
                return start_date.replace(year=year, month=month, day=day)
        elif unit == "year":
            return start_date.replace(year=start_date.year + amount)
        else:
            logger.warning(f"Unknown recurrence unit: {unit}")
            return None

    except Exception as e:
        logger.error(f"Error computing next due date: {str(e)}")
        return None
class MaintenanceTaskCreate(BaseModel):
    building_id: str
    task_title: str
    task_description: str
    location: str
    scheduled_date: datetime
    assigned_to: Optional[str] = None
    category: Optional[str] = ""
    priority: Optional[str] = ""
    task_type: Optional[str] = "new"
    maintenance_type: Optional[str] = None  # internal, external, ipm, epm
    scheduled_time_slot: Optional[str] = None
    estimated_duration: Optional[int] = Field(default=None, ge=1)  # At least 1 minute
    recurrence_type: Optional[str] = "none"
    parent_task_id: Optional[str] = None
    template_id: Optional[str] = None
    equipment_id: Optional[str] = None
    parts_used: Optional[List[Dict[str, Any]]] = []  # type: ignore[list-item]
    tools_used: Optional[List[str]] = []
    checklist_completed: Optional[List[Dict[str, Any]]] = []  # type: ignore[list-item]
    photos: Optional[List[str]] = []
    signature: Optional[str] = None
    quality_rating: Optional[int] = Field(default=None, ge=1, le=5)
    feedback_notes: Optional[str] = None
    status: Optional[str] = None
    
    # External maintenance contractor fields (canonical names)
    contact_name: Optional[str] = None
    email: Optional[str] = None
    contact_number: Optional[str] = None
    service_category: Optional[str] = None
    department: Optional[str] = None
    
    # Additional frontend compatibility fields
    task_code: Optional[str] = None
    formatted_id: Optional[str] = None
    assigned_staff_name: Optional[str] = None
    
    # Assessment and tracking fields
    assessment_received: Optional[str] = None
    assessment_date: Optional[datetime] = None
    logged_by: Optional[str] = None
    logged_date: Optional[str] = None
    assessment: Optional[str] = None
    recommendation: Optional[str] = None
    admin_notification: Optional[str] = None
    
    # Notes for admins to attach to a task
    admin_notes: Optional[str] = None
    
    # Date fields that might come from frontend
    date_created: Optional[str] = None
    created_by: Optional[str] = None
    start_date: Optional[str] = None
    next_due_date: Optional[str] = None
    service_window_start: Optional[str] = None
    service_window_end: Optional[str] = None
    service_date_actual: Optional[str] = None

    # Inventory request tracking
    inventory_request_ids: Optional[List[str]] = []


class MaintenanceTaskUpdate(BaseModel):
    task_title: Optional[str] = None
    task_description: Optional[str] = None
    location: Optional[str] = None
    category: Optional[str] = None
    priority: Optional[str] = None
    status: Optional[str] = None
    assigned_to: Optional[str] = None
    scheduled_date: Optional[datetime] = None
    scheduled_time_slot: Optional[str] = None
    estimated_duration: Optional[int] = Field(default=None, ge=1)  # At least 1 minute
    task_type: Optional[str] = None
    maintenance_type: Optional[str] = None
    recurrence_type: Optional[str] = None
    parts_used: Optional[List[Dict[str, Any]]] = None  # type: ignore[list-item]
    tools_used: Optional[List[str]] = None
    checklist_completed: Optional[List[Dict[str, Any]]] = None  # type: ignore[list-item]
    photos: Optional[List[str]] = None
    signature: Optional[str] = None
    quality_rating: Optional[int] = Field(default=None, ge=1, le=5)
    feedback_notes: Optional[str] = None
    completion_notes: Optional[str] = None
    actual_duration: Optional[int] = Field(default=None, ge=0)
    
    # External maintenance contractor fields (canonical names)
    contact_name: Optional[str] = None
    email: Optional[str] = None
    contact_number: Optional[str] = None
    service_category: Optional[str] = None
    department: Optional[str] = None
    
    # Assessment and tracking fields
    assessment_received: Optional[str] = None
    assessment_date: Optional[datetime] = None
    logged_by: Optional[str] = None
    logged_date: Optional[str] = None
    assessment: Optional[str] = None
    recommendation: Optional[str] = None
    admin_notification: Optional[str] = None
    # Admin-editable notes
    admin_notes: Optional[str] = None
    
    # Date fields
    service_date_actual: Optional[str] = None
    assessment_notes: Optional[str] = None
    recommendations: Optional[str] = None

    # Inventory request tracking
    inventory_request_ids: Optional[List[str]] = None


class MaintenanceTaskAssign(BaseModel):
    """Model for assigning staff to a maintenance task"""
    staff_id: str
    scheduled_date: Optional[datetime] = None
    notes: Optional[str] = None


async def _serialize_task(task: MaintenanceTask) -> Dict[str, Any]:
    data = task.dict()

    # Compute next_occurrence based on recurrence type and dates
    recurrence_type = data.get("recurrence_type")
    if recurrence_type and recurrence_type.lower() not in ["none", "n/a", ""]:
        # Determine base date for calculation
        # If task is completed, calculate from completed_at; otherwise use scheduled_date
        base_date = None
        if data.get("completed_at"):
            base_date = data.get("completed_at")
        elif data.get("scheduled_date"):
            base_date = data.get("scheduled_date")

        if base_date:
            # Compute next occurrence
            next_due = _compute_next_due_date(base_date, recurrence_type)
            if next_due:
                data["next_occurrence"] = next_due
                logger.debug(
                    f"Computed next_occurrence for task {data.get('id')}: {next_due} "
                    f"from base_date {base_date} with recurrence {recurrence_type}"
                )

    # Serialize datetime fields - convert to local time for frontend display
    for key in (
        "scheduled_date",
        "started_at",
        "completed_at",
        "next_occurrence",
        "assessment_date",
        "created_at",
        "updated_at",
    ):
        value = data.get(key)
        if isinstance(value, datetime):
            # Convert to local time for frontend display
            local_dt = _convert_to_local_time(value)
            data[key] = local_dt.isoformat()

    # Ensure ID fields
    data["formatted_id"] = data.get("formatted_id") or data.get("id")

    # Ensure title fields
    data["task_title"] = data.get("task_title") or data.get("title") or "Maintenance Task"
    data["title"] = data.get("task_title")

    # Set next_occurence (with typo for backwards compatibility) and next_due_date
    next_occurrence = data.get("next_occurrence")
    data["next_occurence"] = next_occurrence
    if next_occurrence:
        # If next_occurrence is a datetime object (before serialization), format it
        if isinstance(next_occurrence, datetime):
            local_date = _convert_to_local_time(next_occurrence)
            data["next_due_date"] = local_date.strftime("%Y-%m-%d")
        # If it's already a string (ISO format), parse and format it
        elif isinstance(next_occurrence, str):
            try:
                parsed_date = datetime.fromisoformat(next_occurrence.replace('Z', '+00:00'))
                local_date = _convert_to_local_time(parsed_date)
                data["next_due_date"] = local_date.strftime("%Y-%m-%d")
            except (ValueError, AttributeError):
                data["next_due_date"] = None
    else:
        data["next_due_date"] = None
    
    # Ensure staff assignment fields
    data["assigned_staff"] = data.get("assigned_to")
    data["assigned_staff_id"] = data.get("assigned_to")
    
    data["created_by"] = await UserIdService.get_user_full_name(data.get("created_by")) if data.get("created_by") else "System"
    
    # Ensure location
    data["location"] = data.get("location") or ""
    
    # Ensure recurrence fields
    data["recurrence"] = data.get("recurrence_type") or "none"
    data["recurrence_type"] = data.get("recurrence_type") or "none"

    # Ensure downstream clients receive the expected maintenance type labels
    raw_type = str(
        data.get("maintenanceType")
        or data.get("maintenance_type")
        or data.get("task_type")
        or ""
    ).lower()
    if "external" in raw_type or raw_type == "epm":
        type_label = "External"
        type_slug = "external"
    elif "internal" in raw_type or raw_type == "ipm":
        type_label = "Internal"
        type_slug = "internal"
    else:
        type_label = "Internal"
        type_slug = "internal"

    data["maintenanceType"] = type_label
    data["maintenance_type"] = type_slug
    
    # Ensure essential fields have defaults
    data["priority"] = data.get("priority") or "medium"
    data["status"] = data.get("status") or "scheduled"
    data["category"] = data.get("category") or "preventive"
    data["building_id"] = data.get("building_id") or "default_building"
    
    # Ensure lists
    data["checklist_completed"] = data.get("checklist_completed") or []
    data["parts_used"] = data.get("parts_used") or []
    data["tools_used"] = data.get("tools_used") or []
    data["photos"] = data.get("photos") or []
    data["inventory_request_ids"] = data.get("inventory_request_ids") or []

    return data


@router.get("/")
async def get_all_maintenance_tasks(
    building_id: Optional[str] = Query(None),
    status: Optional[str] = Query(None),
    assigned_to: Optional[str] = Query(None),
    category: Optional[str] = Query(None),
    current_user: dict = Depends(get_current_user),
):
    """Get all maintenance tasks."""
    try:
        filters: Dict[str, Any] = {}
        if building_id:
            filters["building_id"] = building_id
        if status:
            filters["status"] = status
        if assigned_to:
            filters["assigned_to"] = assigned_to
        if category:
            filters["category"] = category

        logger.info(
            "[DEBUG] Fetching maintenance tasks for user %s with filters %s",
            current_user.get("email"),
            filters,
        )

        tasks = await maintenance_task_service.list_tasks(filters)
        serialized = [await _serialize_task(task) for task in tasks]
        logger.info("[DEBUG] Returning %d maintenance tasks", len(serialized))
        return serialized

    except ValueError as exc:
        logger.error("Error getting maintenance tasks: %s", exc)
        raise HTTPException(status_code=400, detail=str(exc))
    except Exception as exc:  # pragma: no cover
        logger.error("Error getting maintenance tasks: %s", exc)
        raise HTTPException(status_code=500, detail=f"Failed to get maintenance tasks: {exc}")


@router.get("/assigned-to-me")
async def get_my_assigned_tasks(
    building_id: Optional[str] = Query(None),
    status: Optional[str] = Query(None),
    category: Optional[str] = Query(None),
    current_user: dict = Depends(get_current_user),
):
    """Get maintenance tasks assigned to the current user (whole task or checklist items)."""
    try:
        user_id = current_user.get("uid")
        current_user = await user_id_service.get_user_profile(user_id)
        print(current_user)
        if not user_id:
            raise HTTPException(status_code=401, detail="User ID not found")

        filters: Dict[str, Any] = {}
        if building_id:
            filters["building_id"] = building_id
        if status:
            filters["status"] = status
        if category:
            filters["category"] = category

        # Get all tasks matching the filters
        all_tasks = await maintenance_task_service.list_tasks(filters)
        
        print("ALL TASKS:", all_tasks)

        # Filter to only include:
        # 1. Tasks where assigned_to == user_id
        # 2. Tasks with checklist items where any item.assigned_to == user_id
        assigned_tasks = []
        for task in all_tasks:
            # Check if whole task is assigned to user
            if task.assigned_to == f"{current_user.first_name} {current_user.last_name}" or task.assigned_to == user_id or task.assigned_staff_name == f"{current_user.first_name} {current_user.last_name}":
                assigned_tasks.append(task)
                continue
            
            # Check if any checklist item is assigned to user
            checklist = task.checklist_completed or []
            has_assigned_item = any(
                item.get("assigned_to") == current_user.staff_id
                for item in checklist
            )

            if has_assigned_item:
                assigned_tasks.append(task)

        serialized = [await _serialize_task(task) for task in assigned_tasks]
        logger.info("[DEBUG] Returning %d assigned tasks for user %s", len(serialized), user_id)
        return serialized

    except HTTPException:
        raise
    except ValueError as exc:
        logger.error("Error getting assigned tasks: %s", exc)
        raise HTTPException(status_code=400, detail=str(exc))
    except Exception as exc:  # pragma: no cover
        logger.error("Error getting assigned tasks: %s", exc)
        raise HTTPException(status_code=500, detail=f"Failed to get assigned tasks: {exc}")


@router.get("/{task_id}")
async def get_maintenance_task_by_id(
    task_id: str,
    current_user: dict = Depends(get_current_user),
):
    """Get a specific maintenance task by ID."""
    try:
        task = await maintenance_task_service.get_task(task_id)
        if not task:
            raise HTTPException(status_code=404, detail="Maintenance task not found")

        return await _serialize_task(task)

    except HTTPException:
        raise
    except Exception as exc:  # pragma: no cover
        logger.error("Error getting maintenance task %s: %s", task_id, exc)
        raise HTTPException(status_code=500, detail=f"Failed to get maintenance task: {exc}")


@router.post("/")
async def create_maintenance_task(
    task_data: MaintenanceTaskCreate,
    current_user: dict = Depends(get_current_user),
):
    """Create a new maintenance task."""
    try:
        if current_user.get("role") not in {"admin", "staff"}:
            raise HTTPException(status_code=403, detail="Insufficient permissions")

        # Convert to dict
        task_dict = task_data.dict(exclude_unset=True)

        # Auto-compute next_occurrence (next_due_date) if recurrence and scheduled_date are provided
        scheduled_date = task_dict.get("scheduled_date")
        recurrence_type = task_dict.get("recurrence_type")

        if scheduled_date and recurrence_type:
            next_due = _compute_next_due_date(scheduled_date, recurrence_type)
            if next_due:
                task_dict["next_occurrence"] = next_due
                task_dict["next_due_date"] = next_due.strftime("%Y-%m-%d")
                logger.info(f"Auto-computed next_occurrence: {next_due} from recurrence: {recurrence_type}")

        task = await maintenance_task_service.create_task(
            current_user.get("uid"),
            task_dict,
        )

        serialized_task = await _serialize_task(task)

        # If the task contains inventory_request_ids, include full request documents
        req_ids = serialized_task.get("inventory_request_ids") or getattr(task, "inventory_request_ids", None) or []
        inventory_requests = []
        if req_ids:
            for rid in req_ids:
                try:
                    s, req_doc, e = await maintenance_task_service.db.get_document(COLLECTIONS["inventory_requests"], rid)
                    if s and req_doc:
                        inventory_requests.append(req_doc)
                except Exception:
                    logger.warning("Failed to fetch inventory request %s for serialization", rid)

        if inventory_requests:
            serialized_task["inventory_requests"] = inventory_requests

        # Send notification if task is created with assigned_to (staff assignment)
        if task_dict.get("assigned_to"):
            try:
                task_dict_for_notif = task.dict() if hasattr(task, 'dict') else task_dict
                
                maintenance_type = task_dict_for_notif.get("maintenance_type", "internal") if isinstance(task_dict_for_notif, dict) else getattr(task, "maintenance_type", "internal")
                print(f"\n[MAINTENANCE NOTIFY - POST] Maintenance type for task {task.id}: {maintenance_type}")
                logger.info(f"[POST ENDPOINT] Maintenance type for task {task.id}: {maintenance_type}")
                
                if maintenance_type == "internal":
                    if isinstance(task_dict_for_notif, dict):
                        task_title = task_dict_for_notif.get("task_title", "Maintenance Task")
                        location = task_dict_for_notif.get("location", "Unknown Location")
                        scheduled = task_dict_for_notif.get("scheduled_date")
                    else:
                        task_title = getattr(task, "task_title", "Maintenance Task")
                        location = getattr(task, "location", "Unknown Location")
                        scheduled = getattr(task, "scheduled_date", None)
                    
                    staff_id_identifier = task_dict.get("assigned_to")
                    print(f"[MAINTENANCE NOTIFY - POST] staff_id_identifier: {staff_id_identifier}")
                    
                    # Convert staff_id to Firebase UID
                    user_profile = await user_id_service.get_staff_profile_from_staff_id(staff_id_identifier)
                    if not user_profile:
                        print(f"[MAINTENANCE NOTIFY - POST] ERROR: Could not find user profile for staff_id {staff_id_identifier}")
                        logger.error(f"Could not find user profile for staff_id {staff_id_identifier}")
                    else:
                        firebase_uid = user_profile.id
                        print(f"[MAINTENANCE NOTIFY - POST] Converted staff_id {staff_id_identifier} to Firebase UID {firebase_uid}")
                        print(f"[MAINTENANCE NOTIFY - POST] Preparing to notify staff {firebase_uid}")
                        print(f"[MAINTENANCE NOTIFY - POST] Task title: {task_title}")
                        print(f"[MAINTENANCE NOTIFY - POST] Location: {location}")
                        print(f"[MAINTENANCE NOTIFY - POST] Scheduled: {scheduled} (type: {type(scheduled).__name__})")
                        
                        logger.info(f"[POST ENDPOINT] Preparing to notify staff {firebase_uid} about newly created maintenance task")
                        logger.info(f"  Task title: {task_title}")
                        logger.info(f"  Location: {location}")
                        logger.info(f"  Scheduled: {scheduled} (type: {type(scheduled).__name__})")
                        
                        from ..services.notification_manager import notification_manager
                        print(f"[MAINTENANCE NOTIFY - POST] Calling notification_manager.notify_maintenance_task_assigned...")
                        notification_result = await notification_manager.notify_maintenance_task_assigned(
                            task_id=task.id,
                            staff_id=firebase_uid,
                            task_title=task_title,
                            location=location,
                            scheduled_date=scheduled,
                            assigned_by=current_user.get("uid")
                        )
                        
                        print(f"[MAINTENANCE NOTIFY - POST] Notification result: {notification_result}")
                        if notification_result:
                            print(f"[MAINTENANCE NOTIFY - POST] ✓ Successfully sent maintenance task notification to Firebase UID {firebase_uid}")
                            logger.info(f"✓ Successfully sent maintenance task notification to Firebase UID {firebase_uid}")
                        else:
                            print(f"[MAINTENANCE NOTIFY - POST] ✗ Notification returned False for Firebase UID {firebase_uid}")
                            logger.warning(f"✗ Notification returned False for Firebase UID {firebase_uid}")
                else:
                    print(f"[MAINTENANCE NOTIFY - POST] Skipping notification - maintenance type is '{maintenance_type}', not 'internal'")
                    logger.info(f"Skipping notification - maintenance type is '{maintenance_type}', not 'internal'")
                    
            except Exception as notif_error:
                print(f"[MAINTENANCE NOTIFY - POST] ERROR: {str(notif_error)}")
                import traceback
                print(traceback.format_exc())
                logger.error(f"Error sending maintenance task notification: {str(notif_error)}", exc_info=True)

        return {
            "success": True,
            "message": "Maintenance task created successfully",
            "task": serialized_task,
        }

    except HTTPException:
        raise
    except ValueError as exc:
        logger.error("Error creating maintenance task: %s", exc)
        raise HTTPException(status_code=400, detail=str(exc))
    except Exception as exc:  # pragma: no cover
        logger.error("Unexpected error creating maintenance task: %s", exc)
        raise HTTPException(status_code=500, detail=f"Failed to create maintenance task: {exc}")


@router.put("/{task_id}")
async def update_maintenance_task(
    task_id: str,
    updates: MaintenanceTaskUpdate,
    current_user: dict = Depends(get_current_user),
):
    """Update an existing maintenance task."""
    print(f"\n[PUT ENDPOINT CALLED] task_id={task_id}, updates={updates.dict(exclude_unset=True)}")
    try:
        if current_user.get("role") not in {"admin", "staff"}:
            raise HTTPException(status_code=403, detail="Insufficient permissions")

        # Convert to dict
        update_dict = updates.dict(exclude_unset=True)

        # Auto-compute next_occurrence if recurrence_type or scheduled_date is being updated
        if "recurrence_type" in update_dict or "scheduled_date" in update_dict:
            # Get current task to access existing values
            current_task = await maintenance_task_service.get_task(task_id)
            if not current_task:
                raise HTTPException(status_code=404, detail="Maintenance task not found")

            # Use updated values if provided, otherwise use existing values
            scheduled_date = update_dict.get("scheduled_date") or current_task.scheduled_date
            recurrence_type = update_dict.get("recurrence_type") or current_task.recurrence_type

            if scheduled_date and recurrence_type:
                next_due = _compute_next_due_date(scheduled_date, recurrence_type)
                if next_due:
                    update_dict["next_occurrence"] = next_due
                    update_dict["next_due_date"] = next_due.strftime("%Y-%m-%d")
                    logger.info(f"Auto-computed next_occurrence: {next_due} for task {task_id} from recurrence: {recurrence_type}")
                else:
                    # No recurrence or could not parse, clear next_occurrence
                    update_dict["next_occurrence"] = None
                    update_dict["next_due_date"] = None
                    logger.info(f"Cleared next_occurrence for task {task_id} (no recurrence)")

        updated = await maintenance_task_service.update_task(
            task_id,
            update_dict,
        )

        if not updated:
            raise HTTPException(status_code=404, detail="Maintenance task not found")

<<<<<<< HEAD
        # Send notification if task was assigned to staff
        if "assigned_to" in update_dict and update_dict["assigned_to"]:
            try:
                await notification_manager.notify_maintenance_task_assigned(
                    task_id=task_id,
                    assigned_to=update_dict["assigned_to"],
                    assigned_by=current_user.get("uid"),
                    task_title=getattr(updated, "title", "Maintenance Task"),
                    task_description=getattr(updated, "description", ""),
                    scheduled_date=getattr(updated, "scheduled_date", None),
                )
                logger.info(f"Notification sent for maintenance task {task_id} assigned to {update_dict['assigned_to']}")
            except Exception as exc:
                logger.error(f"Failed to send notification for task assignment {task_id}: {exc}")
                # Don't fail the update if notification fails
=======
        # Send notification if this is an internal maintenance task being assigned to staff
        if "assigned_to" in update_dict and update_dict["assigned_to"]:
            try:
                task_dict = updated.dict() if hasattr(updated, 'dict') else updated
                
                maintenance_type = task_dict.get("maintenance_type", "internal") if isinstance(task_dict, dict) else getattr(updated, "maintenance_type", "internal")
                print(f"\n[MAINTENANCE NOTIFY - PUT] Maintenance type for task {task_id}: {maintenance_type}")
                logger.info(f"[PUT ENDPOINT] Maintenance type for task {task_id}: {maintenance_type}")
                
                if maintenance_type == "internal":
                    if isinstance(task_dict, dict):
                        task_title = task_dict.get("task_title", "Maintenance Task")
                        location = task_dict.get("location", "Unknown Location")
                        scheduled = task_dict.get("scheduled_date")
                    else:
                        task_title = getattr(updated, "task_title", "Maintenance Task")
                        location = getattr(updated, "location", "Unknown Location")
                        scheduled = getattr(updated, "scheduled_date", None)
                    
                    staff_id_identifier = update_dict["assigned_to"]
                    print(f"[MAINTENANCE NOTIFY - PUT] staff_id_identifier: {staff_id_identifier}")
                    
                    # Convert staff_id to Firebase UID
                    user_profile = await user_id_service.get_staff_profile_from_staff_id(staff_id_identifier)
                    if not user_profile:
                        print(f"[MAINTENANCE NOTIFY - PUT] ERROR: Could not find user profile for staff_id {staff_id_identifier}")
                        logger.error(f"Could not find user profile for staff_id {staff_id_identifier}")
                    else:
                        firebase_uid = user_profile.id
                        print(f"[MAINTENANCE NOTIFY - PUT] Converted staff_id {staff_id_identifier} to Firebase UID {firebase_uid}")
                        print(f"[MAINTENANCE NOTIFY - PUT] Preparing to notify staff {firebase_uid}")
                        print(f"[MAINTENANCE NOTIFY - PUT] Task title: {task_title}")
                        print(f"[MAINTENANCE NOTIFY - PUT] Location: {location}")
                        print(f"[MAINTENANCE NOTIFY - PUT] Scheduled: {scheduled} (type: {type(scheduled).__name__})")
                        
                        logger.info(f"[PUT ENDPOINT] Preparing to notify staff {firebase_uid} about maintenance task")
                        logger.info(f"  Task title: {task_title}")
                        logger.info(f"  Location: {location}")
                        logger.info(f"  Scheduled: {scheduled} (type: {type(scheduled).__name__})")
                        
                        from ..services.notification_manager import notification_manager
                        print(f"[MAINTENANCE NOTIFY - PUT] Calling notification_manager.notify_maintenance_task_assigned...")
                        notification_result = await notification_manager.notify_maintenance_task_assigned(
                            task_id=task_id,
                            staff_id=firebase_uid,
                            task_title=task_title,
                            location=location,
                            scheduled_date=scheduled,
                            assigned_by=current_user.get("uid")
                        )
                        
                        print(f"[MAINTENANCE NOTIFY - PUT] Notification result: {notification_result}")
                        if notification_result:
                            print(f"[MAINTENANCE NOTIFY - PUT] ✓ Successfully sent maintenance task notification to Firebase UID {firebase_uid}")
                            logger.info(f"✓ Successfully sent maintenance task notification to Firebase UID {firebase_uid}")
                        else:
                            print(f"[MAINTENANCE NOTIFY - PUT] ✗ Notification returned False for Firebase UID {firebase_uid}")
                            logger.warning(f"✗ Notification returned False for Firebase UID {firebase_uid}")
                else:
                    print(f"[MAINTENANCE NOTIFY - PUT] Skipping notification - maintenance type is '{maintenance_type}', not 'internal'")
                    logger.info(f"Skipping notification - maintenance type is '{maintenance_type}', not 'internal'")
                    
            except Exception as notif_error:
                print(f"[MAINTENANCE NOTIFY - PUT] ERROR: {str(notif_error)}")
                import traceback
                print(traceback.format_exc())
                logger.error(f"Error sending maintenance task notification: {str(notif_error)}", exc_info=True)
>>>>>>> c35491c1

        return {
            "success": True,
            "message": "Maintenance task updated successfully",
            "task": await _serialize_task(updated),
        }

    except HTTPException:
        raise
    except ValueError as exc:
        logger.error("Error updating maintenance task %s: %s", task_id, exc)
        raise HTTPException(status_code=400, detail=str(exc))
    except Exception as exc:  # pragma: no cover
        logger.error("Unexpected error updating maintenance task %s: %s", task_id, exc)
        raise HTTPException(status_code=500, detail=f"Failed to update maintenance task: {exc}")


@router.delete("/{task_id}")
async def delete_maintenance_task(
    task_id: str,
    current_user: dict = Depends(get_current_user),
):
    """Delete a maintenance task."""
    try:
        if current_user.get("role") not in {"admin", "staff"}:
            raise HTTPException(status_code=403, detail="Insufficient permissions")

        await maintenance_task_service.delete_task(task_id)
        return {
            "success": True,
            "message": "Maintenance task deleted successfully",
            "id": task_id,
        }

    except HTTPException:
        raise
    except ValueError as exc:
        logger.error("Error deleting maintenance task %s: %s", task_id, exc)
        raise HTTPException(status_code=400, detail=str(exc))
    except Exception as exc:  # pragma: no cover
        logger.error("Unexpected error deleting maintenance task %s: %s", task_id, exc)
        raise HTTPException(status_code=500, detail=f"Failed to delete maintenance task: {exc}")


class ChecklistItemUpdate(BaseModel):
    """Model for updating a single checklist item."""
    item_id: str
    completed: bool
    task: Optional[str] = None


class InventoryRequestReceived(BaseModel):
    condition: Optional[str] = "ok"
    notes: Optional[str] = None


class ChecklistUpdate(BaseModel):
    """Model for updating the entire checklist."""
    checklist_completed: List[Dict[str, Any]]


@router.post("/tasks/{task_id}/assign")
async def assign_staff_to_maintenance_task(
    task_id: str,
    assignment_data: MaintenanceTaskAssign,
    current_user: dict = Depends(get_current_user),
):
    """Assign staff to a maintenance task."""
    print(f"\n[ASSIGN ENDPOINT CALLED] task_id={task_id}, staff_id={assignment_data.staff_id}")
    try:
        if current_user.get("role") not in {"admin", "staff"}:
            raise HTTPException(status_code=403, detail="Insufficient permissions")

        staff_id_identifier = assignment_data.staff_id
        if not staff_id_identifier:
            raise HTTPException(status_code=400, detail="staff_id is required")

        # Get scheduled date if provided
        scheduled_date = assignment_data.scheduled_date
        notes = assignment_data.notes

        # Build update payload
        updates = {
            "assigned_to": staff_id_identifier,
            "status": "assigned",
        }

        if scheduled_date:
            updates["scheduled_date"] = scheduled_date

        if notes:
            updates["notes"] = notes

        # Update the task
        updated_task = await maintenance_task_service.update_task(task_id, updates)

        if not updated_task:
            raise HTTPException(status_code=404, detail="Maintenance task not found")

        # Send notification to staff if this is an internal maintenance task
        try:
            # Convert MaintenanceTask object to dict for easier access
            task_dict = updated_task.dict() if hasattr(updated_task, 'dict') else updated_task
            
            maintenance_type = task_dict.get("maintenance_type", "internal") if isinstance(task_dict, dict) else getattr(updated_task, "maintenance_type", "internal")
            print(f"\n[MAINTENANCE NOTIFY] Maintenance type for task {task_id}: {maintenance_type}")
            logger.info(f"Maintenance type for task {task_id}: {maintenance_type}")
            
            if maintenance_type == "internal":
                if isinstance(task_dict, dict):
                    task_title = task_dict.get("task_title", "Maintenance Task")
                    location = task_dict.get("location", "Unknown Location")
                    scheduled = task_dict.get("scheduled_date")
                else:
                    task_title = getattr(updated_task, "task_title", "Maintenance Task")
                    location = getattr(updated_task, "location", "Unknown Location")
                    scheduled = getattr(updated_task, "scheduled_date", None)
                
                print(f"[MAINTENANCE NOTIFY] staff_id_identifier: {staff_id_identifier}")
                
                # Convert staff_id to Firebase UID
                user_profile = await user_id_service.get_staff_profile_from_staff_id(staff_id_identifier)
                if not user_profile:
                    print(f"[MAINTENANCE NOTIFY] ERROR: Could not find user profile for staff_id {staff_id_identifier}")
                    logger.error(f"Could not find user profile for staff_id {staff_id_identifier}")
                else:
                    firebase_uid = user_profile.id
                    print(f"[MAINTENANCE NOTIFY] Converted staff_id {staff_id_identifier} to Firebase UID {firebase_uid}")
                    print(f"[MAINTENANCE NOTIFY] Preparing to notify staff {firebase_uid}")
                    print(f"[MAINTENANCE NOTIFY] Task title: {task_title}")
                    print(f"[MAINTENANCE NOTIFY] Location: {location}")
                    print(f"[MAINTENANCE NOTIFY] Scheduled: {scheduled} (type: {type(scheduled).__name__})")
                    
                    logger.info(f"Preparing to notify staff {firebase_uid} about maintenance task")
                    logger.info(f"  Task title: {task_title}")
                    logger.info(f"  Location: {location}")
                    logger.info(f"  Scheduled: {scheduled} (type: {type(scheduled).__name__})")
                    
                    from ..services.notification_manager import notification_manager
                    print(f"[MAINTENANCE NOTIFY] Calling notification_manager.notify_maintenance_task_assigned...")
                    notification_result = await notification_manager.notify_maintenance_task_assigned(
                        task_id=task_id,
                        staff_id=firebase_uid,
                        task_title=task_title,
                        location=location,
                        scheduled_date=scheduled,
                        assigned_by=current_user.get("uid")
                    )
                    
                    print(f"[MAINTENANCE NOTIFY] Notification result: {notification_result}")
                    if notification_result:
                        print(f"[MAINTENANCE NOTIFY] ✓ Successfully sent maintenance task notification to Firebase UID {firebase_uid}")
                        logger.info(f"✓ Successfully sent maintenance task notification to Firebase UID {firebase_uid}")
                    else:
                        print(f"[MAINTENANCE NOTIFY] ✗ Notification returned False for Firebase UID {firebase_uid}")
                        logger.warning(f"✗ Notification returned False for Firebase UID {firebase_uid}")
            else:
                print(f"[MAINTENANCE NOTIFY] Skipping notification - maintenance type is '{maintenance_type}', not 'internal'")
                logger.info(f"Skipping notification - maintenance type is '{maintenance_type}', not 'internal'")
                
        except Exception as notif_error:
            print(f"[MAINTENANCE NOTIFY] ERROR: {str(notif_error)}")
            import traceback
            print(traceback.format_exc())
            logger.error(f"Error sending maintenance task notification: {str(notif_error)}", exc_info=True)
            # Don't fail the request if notification fails

        return {
            "success": True,
            "message": "Staff assigned successfully",
            "task": await _serialize_task(updated_task),
        }

    except HTTPException:
        raise
    except ValueError as exc:
        logger.error("Error assigning staff to task %s: %s", task_id, exc)
        raise HTTPException(status_code=400, detail=str(exc))
    except Exception as exc:  # pragma: no cover
        logger.error("Unexpected error assigning staff to task %s: %s", task_id, exc)
        raise HTTPException(status_code=500, detail=f"Failed to assign staff: {exc}")


@router.post("/inventory_requests/{request_id}/received")
async def mark_inventory_request_received(
    request_id: str,
    payload: InventoryRequestReceived,
    current_user: dict = Depends(get_current_user),
):
    """Mark an inventory request as received for a maintenance task.

    Only the staff assigned to the related maintenance task or an admin may perform this action.
    If the item is broken/damaged, the server will create a replacement request and attach it to the task.
    """
    try:
        if current_user.get("role") not in {"admin", "staff"}:
            raise HTTPException(status_code=403, detail="Insufficient permissions")

        performer_id = current_user.get("uid")

        result = await maintenance_task_service.mark_inventory_request_received(
            request_id, performer_id, condition=payload.condition, notes=payload.notes
        )

        return {"success": True, "message": "Inventory request updated", "result": result}

    except ValueError as ve:
        logger.error("Error marking inventory request received %s: %s", request_id, ve)
        raise HTTPException(status_code=400, detail=str(ve))
    except HTTPException:
        raise
    except Exception as exc:  # pragma: no cover
        logger.error("Unexpected error marking inventory request received %s: %s", request_id, exc)
        raise HTTPException(status_code=500, detail=f"Failed to mark inventory request received: {exc}")


@router.patch("/{task_id}/checklist")
async def update_maintenance_checklist(
    task_id: str,
    checklist_data: ChecklistUpdate,
    current_user: dict = Depends(get_current_user),
):
    """
    Update the checklist for a maintenance task.

    The checklist should be an array of objects with the following structure:
    [
        {
            "id": "unique_item_id",
            "task": "Task description",
            "completed": true/false
        }
    ]
    """
    try:
        if current_user.get("role") not in {"admin", "staff"}:
            raise HTTPException(status_code=403, detail="Insufficient permissions")

        # Validate checklist structure
        for item in checklist_data.checklist_completed:
            if "id" not in item or "task" not in item or "completed" not in item:
                raise HTTPException(
                    status_code=400,
                    detail="Each checklist item must have 'id', 'task', and 'completed' fields"
                )
            if not isinstance(item["completed"], bool):
                raise HTTPException(
                    status_code=400,
                    detail="'completed' field must be a boolean"
                )

        # Determine status based on checklist completion
        total_items = len(checklist_data.checklist_completed)
        completed_items = sum(1 for item in checklist_data.checklist_completed if item.get("completed", False))
        
        update_data = {"checklist_completed": checklist_data.checklist_completed}
        
        # Auto-update status based on checklist completion
        if total_items > 0:
            if completed_items == total_items:
                # All items completed
                update_data["status"] = "completed"
                update_data["completed_at"] = datetime.now()
                logger.info("All checklist items completed for task %s, setting status to 'completed'", task_id)
            elif completed_items > 0:
                # Some items completed - set to in_progress
                update_data["status"] = "in_progress"
                logger.info("Checklist progress for task %s: %d/%d items completed, setting status to 'in_progress'", 
                           task_id, completed_items, total_items)

        # Update the task with the new checklist and status
        updated_task = await maintenance_task_service.update_task(
            task_id,
            update_data
        )

        if not updated_task:
            raise HTTPException(status_code=404, detail="Maintenance task not found")

        return {
            "success": True,
            "message": "Checklist updated successfully",
            "task": await _serialize_task(updated_task),
        }

    except HTTPException:
        raise
    except ValueError as exc:
        logger.error("Error updating checklist for task %s: %s", task_id, exc)
        raise HTTPException(status_code=400, detail=str(exc))
    except Exception as exc:  # pragma: no cover
        logger.error("Unexpected error updating checklist for task %s: %s", task_id, exc)
        raise HTTPException(status_code=500, detail=f"Failed to update checklist: {exc}")


@router.post("/{task_id}/checklist/{item_id}/assign")
async def assign_checklist_item(
    task_id: str,
    item_id: str,
    assignment_data: dict,
    current_user: dict = Depends(get_current_user),
):
    """Assign a staff member to a specific checklist item."""
    try:
        if current_user.get("role") not in {"admin", "staff"}:
            raise HTTPException(status_code=403, detail="Insufficient permissions")

        staff_id = assignment_data.get("staff_id") or assignment_data.get("assigned_to")
        if not staff_id:
            raise HTTPException(status_code=400, detail="staff_id is required")

        # Get the current task
        task = await maintenance_task_service.get_task(task_id)
        if not task:
            raise HTTPException(status_code=404, detail="Maintenance task not found")

        # Get checklist
        checklist = task.checklist_completed or []

        # Find and update the specific item
        item_found = False
        for item in checklist:
            if item.get("id") == item_id:
                item["assigned_to"] = staff_id
                item_found = True
                break

        if not item_found:
            raise HTTPException(status_code=404, detail=f"Checklist item {item_id} not found")

        # Update the task with modified checklist
        updated_task = await maintenance_task_service.update_task(
            task_id,
            {"checklist_completed": checklist}
        )

        return {
            "success": True,
            "message": "Checklist item assigned successfully",
            "task": await _serialize_task(updated_task),
        }

    except HTTPException:
        raise
    except ValueError as exc:
        logger.error("Error assigning checklist item %s for task %s: %s", item_id, task_id, exc)
        raise HTTPException(status_code=400, detail=str(exc))
    except Exception as exc:  # pragma: no cover
        logger.error("Unexpected error assigning checklist item %s for task %s: %s", item_id, task_id, exc)
        raise HTTPException(status_code=500, detail=f"Failed to assign checklist item: {exc}")


@router.patch("/{task_id}/checklist/{item_id}")
async def update_checklist_item(
    task_id: str,
    item_id: str,
    item_update: ChecklistItemUpdate,
    current_user: dict = Depends(get_current_user),
):
    """
    Update a single checklist item's completion status.

    This is useful for toggling individual checklist items without sending the entire list.
    """
    try:
        if current_user.get("role") not in {"admin", "staff"}:
            raise HTTPException(status_code=403, detail="Insufficient permissions")

        # Get current task
        task = await maintenance_task_service.get_task(task_id)
        if not task:
            raise HTTPException(status_code=404, detail="Maintenance task not found")

        # Get current checklist
        current_checklist = task.checklist_completed or []
        
        # Find and update the specific item
        item_found = False
        updated_checklist = []
        for item in current_checklist:
            if item.get("id") == item_id:
                item_found = True
                updated_item = {
                    "id": item_id,
                    "task": item_update.task if item_update.task is not None else item.get("task", ""),
                    "completed": item_update.completed
                }
                updated_checklist.append(updated_item)
            else:
                updated_checklist.append(item)

        if not item_found:
            raise HTTPException(
                status_code=404,
                detail=f"Checklist item with id '{item_id}' not found"
            )

        # Determine status based on checklist completion
        total_items = len(updated_checklist)
        completed_items = sum(1 for item in updated_checklist if item.get("completed", False))
        
        update_data = {"checklist_completed": updated_checklist}
        
        # Auto-update status based on checklist completion
        if total_items > 0:
            if completed_items == total_items:
                # All items completed
                update_data["status"] = "completed"
                update_data["completed_at"] = datetime.now()
                logger.info("All checklist items completed for task %s, setting status to 'completed'", task_id)
            elif completed_items > 0:
                # Some items completed - set to in_progress
                update_data["status"] = "in_progress"
                if not task.started_at:
                    update_data["started_at"] = datetime.now()
                logger.info("Checklist progress for task %s: %d/%d items completed, setting status to 'in_progress'", 
                           task_id, completed_items, total_items)

        # Update the task
        updated_task = await maintenance_task_service.update_task(
            task_id,
            update_data
        )

        return {
            "success": True,
            "message": "Checklist item updated successfully",
            "task": await _serialize_task(updated_task),
        }

    except HTTPException:
        raise
    except ValueError as exc:
        logger.error("Error updating checklist item for task %s: %s", task_id, exc)
        raise HTTPException(status_code=400, detail=str(exc))
    except Exception as exc:  # pragma: no cover
        logger.error("Unexpected error updating checklist item for task %s: %s", task_id, exc)
        raise HTTPException(status_code=500, detail=f"Failed to update checklist item: {exc}")


# Special Maintenance Tasks Endpoints

@router.post("/special/initialize")
async def initialize_special_tasks(
):
    """Initialize special maintenance tasks (Fire Safety, Earthquake, Typhoon/Flood)."""
    try:

        results = await special_maintenance_service.initialize_special_tasks(
        )

        return {
            "success": True,
            "message": "Special tasks initialization completed",
            "results": results,
        }

    except HTTPException:
        raise
    except Exception as exc:  # pragma: no cover
        logger.error("Error initializing special tasks: %s", exc)
        raise HTTPException(status_code=500, detail=f"Failed to initialize special tasks: {exc}")


@router.get("/special")
async def get_special_tasks(
    current_user: dict = Depends(get_current_user),
):
    """Get all special maintenance tasks assigned to the current user (for staff) or all tasks (for admin)."""
    try:
        # If staff, filter by their user ID; if admin, show all tasks
        user_id = None
        if current_user.get("role") == "staff":
            user_id = current_user.get("uid") or current_user.get("user_id")
            logger.info(f"Fetching special tasks for staff user_id: {user_id}")
        else:
            logger.info("Fetching all special tasks for admin")

        tasks = await special_maintenance_service.get_special_tasks(user_id=user_id)
        serialized = [await _serialize_task(task) for task in tasks]

        logger.info(f"Returning {len(serialized)} special tasks for user role: {current_user.get('role')}")

        return {
            "success": True,
            "tasks": serialized,
        }

    except Exception as exc:  # pragma: no cover
        logger.error("Error getting special tasks: %s", exc)
        raise HTTPException(status_code=500, detail=f"Failed to get special tasks: {exc}")


@router.get("/special/summary")
async def get_special_tasks_summary(
    current_user: dict = Depends(get_current_user),
):
    """Get summary information for all special maintenance tasks."""
    try:
        summaries = {}

        for task_key in ["fire_safety", "earthquake", "typhoon_flood"]:
            summaries[task_key] = await special_maintenance_service.get_special_task_summary(task_key)

        return {
            "success": True,
            "summaries": summaries,
        }

    except Exception as exc:  # pragma: no cover
        logger.error("Error getting special tasks summary: %s", exc)
        raise HTTPException(status_code=500, detail=f"Failed to get special tasks summary: {exc}")


@router.get("/special/{task_key}")
async def get_special_task(
    task_key: str,
    current_user: dict = Depends(get_current_user),
):
    """Get a specific special maintenance task by key."""
    try:
        if task_key not in ["fire_safety", "earthquake", "typhoon_flood"]:
            raise HTTPException(status_code=400, detail="Invalid task key")

        task = await special_maintenance_service.get_special_task_by_key(task_key)

        if not task:
            raise HTTPException(status_code=404, detail="Special task not found")

        return {
            "success": True,
            "task": await _serialize_task(task),
        }

    except HTTPException:
        raise
    except Exception as exc:  # pragma: no cover
        logger.error("Error getting special task %s: %s", task_key, exc)
        raise HTTPException(status_code=500, detail=f"Failed to get special task: {exc}")


@router.post("/special/{task_key}/reset")
async def reset_special_task(
    task_key: str,
    current_user: dict = Depends(get_current_user),
):
    """Reset a special task's checklist and schedule next occurrence."""
    try:
        if current_user.get("role") not in {"admin", "staff"}:
            raise HTTPException(status_code=403, detail="Insufficient permissions")

        if task_key not in ["fire_safety", "earthquake", "typhoon_flood"]:
            raise HTTPException(status_code=400, detail="Invalid task key")

        task = await special_maintenance_service.reset_special_task_checklist(task_key)

        if not task:
            raise HTTPException(status_code=404, detail="Special task not found")

        return {
            "success": True,
            "message": f"Special task {task_key} reset successfully",
            "task": await _serialize_task(task),
        }

    except HTTPException:
        raise
    except Exception as exc:  # pragma: no cover
        logger.error("Error resetting special task %s: %s", task_key, exc)
        raise HTTPException(status_code=500, detail=f"Failed to reset special task: {exc}")<|MERGE_RESOLUTION|>--- conflicted
+++ resolved
@@ -657,23 +657,6 @@
         if not updated:
             raise HTTPException(status_code=404, detail="Maintenance task not found")
 
-<<<<<<< HEAD
-        # Send notification if task was assigned to staff
-        if "assigned_to" in update_dict and update_dict["assigned_to"]:
-            try:
-                await notification_manager.notify_maintenance_task_assigned(
-                    task_id=task_id,
-                    assigned_to=update_dict["assigned_to"],
-                    assigned_by=current_user.get("uid"),
-                    task_title=getattr(updated, "title", "Maintenance Task"),
-                    task_description=getattr(updated, "description", ""),
-                    scheduled_date=getattr(updated, "scheduled_date", None),
-                )
-                logger.info(f"Notification sent for maintenance task {task_id} assigned to {update_dict['assigned_to']}")
-            except Exception as exc:
-                logger.error(f"Failed to send notification for task assignment {task_id}: {exc}")
-                # Don't fail the update if notification fails
-=======
         # Send notification if this is an internal maintenance task being assigned to staff
         if "assigned_to" in update_dict and update_dict["assigned_to"]:
             try:
@@ -741,7 +724,6 @@
                 import traceback
                 print(traceback.format_exc())
                 logger.error(f"Error sending maintenance task notification: {str(notif_error)}", exc_info=True)
->>>>>>> c35491c1
 
         return {
             "success": True,
